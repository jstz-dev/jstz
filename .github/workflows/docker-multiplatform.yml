--- conflicted
+++ resolved
@@ -63,14 +63,8 @@
           platform: linux
           arch: arm64
           octez-tag: ${{ inputs.octez-tag }}
-<<<<<<< HEAD
           image_names: ${{ inputs.image_names }}
           image_id: ${{ inputs.image_id }}
-=======
-          docker_registry: ${{ inputs.docker_registry }}
-          docker_image_base: ${{ inputs.docker_image_base }}
-          image: ${{ inputs.image }}
->>>>>>> a85640e3
           dockerfile: ${{ inputs.dockerfile }}
           kernel_artefact_name: ${{ inputs.kernel_artifact_name }}
           dry_run: ${{ inputs.dry_run }}
@@ -100,14 +94,8 @@
           platform: linux
           arch: amd64
           octez-tag: ${{ inputs.octez-tag }}
-<<<<<<< HEAD
           image_names: ${{ inputs.image_names }}
           image_id: ${{ inputs.image_id }}
-=======
-          docker_registry: ${{ inputs.docker_registry }}
-          docker_image_base: ${{ inputs.docker_image_base }}
-          image: ${{ inputs.image }}
->>>>>>> a85640e3
           dockerfile: ${{ inputs.dockerfile }}
           kernel_artefact_name: ${{ inputs.kernel_artifact_name }}
           dry_run: ${{ inputs.dry_run }}

--- conflicted
+++ resolved
@@ -59,15 +59,9 @@
     steps:
       - id: run
         run: |
-<<<<<<< HEAD
           input_octez_version=${{ inputs.octez_version }}
-          octez_version=${input_octez_version:-"23.2"}
+          octez_version=${input_octez_version:-"23.3"}
           echo "OCTEZ_VERSION=${octez_version}" >> ${GITHUB_OUTPUT}
-=======
-          input_tag=${{ inputs.octez-tag }}
-          octez_tag=${input_tag:-"23.3"}
-          echo "OCTEZ_TAG=${octez_tag}" >> ${GITHUB_OUTPUT}
->>>>>>> ad83e73d
 
           dry_run=${{ inputs.dry_run }}
           # Default to false because workflows triggered by tags are not going to dry-run

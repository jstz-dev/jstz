--- conflicted
+++ resolved
@@ -1,69 +1,35 @@
 use jstz_core::kv::Kv;
-<<<<<<< HEAD
-use jstz_proto::operation::{external::Deposit, ExternalOperation, RunContract};
-use tezos_smart_rollup::prelude::{debug_msg, Runtime};
-
-pub fn apply_deposit(rt: &mut impl Runtime, deposit: Deposit) {
-=======
 use jstz_proto::{
-    operation::{external, ExternalOperation, RunContract},
+    operation::{external::Deposit, ExternalOperation, RunContract},
     Result,
 };
 use tezos_smart_rollup::prelude::{debug_msg, Runtime};
 
-use crate::inbox::{ContractOrigination, Deposit, Transaction};
+use crate::inbox::ContractOrigination;
 
 pub fn apply_deposit(rt: &mut impl Runtime, deposit: Deposit) -> Result<()> {
-    let Deposit { amount, reciever } = deposit;
-
->>>>>>> 54b53e31
     let mut kv = Kv::new();
     let mut tx = kv.begin_transaction();
 
     jstz_proto::executor::execute_external_operation(
         rt,
         &mut tx,
-<<<<<<< HEAD
         ExternalOperation::Deposit(deposit),
     )
     .expect("Failed to execute deposit");
-=======
-        ExternalOperation::Deposit(external::Deposit { amount, reciever }),
-    )?;
->>>>>>> 54b53e31
 
     kv.commit_transaction(rt, tx)?;
     Ok(())
 }
 
-<<<<<<< HEAD
-pub fn apply_run_contract(rt: &mut (impl Runtime + 'static), run: RunContract) {
+pub fn apply_run_contract(
+    rt: &mut (impl Runtime + 'static),
+    run: RunContract,
+) -> Result<()> {
     let mut kv = Kv::new();
     let mut tx = kv.begin_transaction();
 
     let result = jstz_proto::executor::run_contract(rt, &mut tx, run);
-=======
-pub fn apply_transaction(
-    rt: &mut (impl Runtime + 'static),
-    tx: Transaction,
-) -> Result<()> {
-    let Transaction {
-        contract_address,
-        contract_code,
-    } = tx;
-
-    let mut kv = Kv::new();
-    let mut tx = kv.begin_transaction();
-
-    let result = jstz_proto::executor::run_contract(
-        rt,
-        &mut tx,
-        RunContract {
-            contract_address,
-            contract_code,
-        },
-    )?;
->>>>>>> 54b53e31
 
     kv.commit_transaction(rt, tx)?;
 

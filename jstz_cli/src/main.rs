--- conflicted
+++ resolved
@@ -23,14 +23,6 @@
 
 use tokio::io::{BufReader, AsyncBufReadExt};
 
-<<<<<<< HEAD
-=======
-use jstz_proto::operation::RunContract;
-use jstz_proto::operation::DeployContract;
-use jstz_proto::operation::CallContract;
-use jstz_proto::operation::external::Deposit;
-
->>>>>>> a3a893d3
 use std::process::{Command, Child, Stdio};
 use std::fs::File;
 
@@ -93,13 +85,9 @@
         /// The URL containing the contract's address or alias.
         #[arg(value_name = "URL")]
         url: String,
-<<<<<<< HEAD
         /// The code of the contract.
         #[arg(value_name = "referrer")]
         referrer: String,
-=======
-        /*
->>>>>>> a3a893d3
         /// The HTTP method used in the request.
         #[arg(name = "request", short, long, default_value = "GET")]
         http_method: String,
@@ -184,23 +172,8 @@
             if let Some(alias) = cfg.get_name_alias(&self_address) {
                 println!("Using alias for {} instead of self_address: {}", self_address, alias);
                 self_address = alias;
-<<<<<<< HEAD
             }
             deploy_contract(self_address, contract_code, balance, &cfg);
-=======
-            }
-            deploy_contract(self_address, contract_code, balance, &cfg);
-        },
-        JstzCommand::Run { referer, mut url } => {
-            println!("Running {} with code {}", url, referer);
-
-            if let Some(alias) = cfg.get_url_alias(&url) {
-                println!("Using alias for {}: {}", url, alias);
-                url = alias;
-            }
-
-            run_contract(url, referer, &cfg);
->>>>>>> a3a893d3
         },
         JstzCommand::Run {
             url,

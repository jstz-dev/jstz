--- conflicted
+++ resolved
@@ -136,15 +136,11 @@
         .unwrap();
         let receiver = jstz_pkh_to_michelson(&jstz_mock::account2());
         let proxy_contract = Some(jstz_pkh_to_michelson(&jstz_mock::account1()));
-<<<<<<< HEAD
-        let inbox_id = 41717;
-        let source = jstz_mock::account1();
-=======
         let inbox_id = InboxId {
             l1_level: 1,
             l1_message_id: 41717,
         };
->>>>>>> 9f8e3991
+        let source = jstz_mock::account1();
 
         let fa_deposit =
             try_parse_fa_deposit(inbox_id, ticket, source, receiver, proxy_contract);

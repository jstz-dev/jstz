--- conflicted
+++ resolved
@@ -296,20 +296,14 @@
         let deposit = MockNativeDeposit::default();
         let ticketer = host.get_ticketer();
         host.add_internal_message(&deposit);
-<<<<<<< HEAD
-        if let Message::Internal(InternalMessage::Deposit(internal::Deposit {
-            amount,
-            receiver,
-            source,
-            ..
-        })) =
-=======
         if let ParsedInboxMessage::JstzMessage(Message::Internal(
             InternalMessage::Deposit(internal::Deposit {
-                amount, receiver, ..
+                amount,
+                receiver,
+                source,
+                ..
             }),
         )) =
->>>>>>> 9f8e3991
             read_message(host.rt(), &ticketer).expect("Expected message but non received")
         {
             assert_eq!(amount, 100);
@@ -369,24 +363,15 @@
         let ticketer = host.get_ticketer();
         host.add_internal_message(&fa_deposit);
 
-<<<<<<< HEAD
-        if let Message::Internal(InternalMessage::FaDeposit(internal::FaDeposit {
-            amount,
-            receiver,
-            proxy_smart_function,
-            source,
-            ..
-        })) = read_message(host.rt(), &ticketer).expect("Expected FA message")
-=======
         if let ParsedInboxMessage::JstzMessage(Message::Internal(
             InternalMessage::FaDeposit(internal::FaDeposit {
                 amount,
                 receiver,
                 proxy_smart_function,
+                source,
                 ..
             }),
         )) = read_message(host.rt(), &ticketer).expect("Expected FA message")
->>>>>>> 9f8e3991
         {
             assert_eq!(300, amount);
             assert_eq!(fa_deposit.receiver.to_b58check(), receiver.to_base58());

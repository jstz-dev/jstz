use std::io::Write;
use std::path::PathBuf;

use jstz_crypto::public_key::PublicKey;
use jstz_crypto::secret_key::SecretKey;
use jstz_node::RunMode;
use octez::r#async::node_config::{OctezNodeHistoryMode, OctezNodeRunOptionsBuilder};
use rust_embed::Embed;
use tempfile::NamedTempFile;

use crate::task::jstzd::JstzdConfig;
use crate::{
    jstz_rollup_path, EXCHANGER_ADDRESS, JSTZ_NATIVE_BRIDGE_ADDRESS, JSTZ_ROLLUP_ADDRESS,
};
use anyhow::{Context, Result};
use http::Uri;
use jstz_node::config::JstzNodeConfig;
use jstz_node::config::KeyPair;
use octez::r#async::endpoint::Endpoint;
use octez::r#async::protocol::{
    BootstrapContract, BootstrapSmartRollup, ProtocolParameter, SmartRollupPvmKind,
};
use octez::r#async::{
    baker::{BakerBinaryPath, OctezBakerConfig, OctezBakerConfigBuilder},
    client::{OctezClientConfig, OctezClientConfigBuilder},
    file::FileWrapper,
    node_config::{OctezNodeConfig, OctezNodeConfigBuilder},
    protocol::{BootstrapAccount, ProtocolParameterBuilder},
    rollup::{OctezRollupConfigBuilder, RollupDataDir},
};
use serde::Deserialize;
use tezos_crypto_rs::hash::SmartRollupHash;
use tokio::io::AsyncReadExt;

const DEFAULT_JSTZD_SERVER_PORT: u16 = 54321;
const DEFAULT_JSTZ_NODE_ENDPOINT: &str = "0.0.0.0:8933";
pub const BOOTSTRAP_CONTRACT_NAMES: [(&str, &str); 2] = [
    ("exchanger", EXCHANGER_ADDRESS),
    ("jstz_native_bridge", JSTZ_NATIVE_BRIDGE_ADDRESS),
];
pub(crate) const ROLLUP_OPERATOR_ACCOUNT_ALIAS: &str = "rollup_operator";
pub(crate) const ACTIVATOR_ACCOUNT_ALIAS: &str = "activator";
pub(crate) const INJECTOR_ACCOUNT_ALIAS: &str = "injector";

#[derive(Embed)]
#[folder = "$CARGO_MANIFEST_DIR/resources/bootstrap_contract/"]
pub struct BootstrapContractFile;

#[derive(Embed)]
#[folder = "$CARGO_MANIFEST_DIR/resources/bootstrap_account/"]
pub struct BootstrapAccountFile;

#[derive(Embed)]
#[folder = "$CARGO_MANIFEST_DIR/resources/jstz_rollup"]
#[include = "*.json"]
struct BootstrapRollupFile;

// A subset of JstzNodeConfig that is exposed to users.
#[derive(Deserialize, Default, PartialEq, Debug)]
struct UserJstzNodeConfig {
    #[serde(default)]
    mode: RunMode,
    #[serde(default)]
    capacity: usize,
    debug_log_file: Option<PathBuf>,
    #[cfg(feature = "blueprint")]
    blueprint_db_file: Option<PathBuf>,
}

#[derive(Deserialize, Default)]
pub struct Config {
    server_port: Option<u16>,
    #[serde(default)]
    octez_node: OctezNodeConfigBuilder,
    #[serde(default)]
    octez_baker: OctezBakerConfigBuilder,
    octez_client: Option<OctezClientConfigBuilder>,
    #[serde(default)]
    octez_rollup: Option<OctezRollupConfigBuilder>,
    #[serde(default)]
    jstz_node: UserJstzNodeConfig,
    #[serde(default)]
    protocol: ProtocolParameterBuilder,
}

async fn parse_config(path: &str) -> Result<Config> {
    let mut s = String::new();
    tokio::fs::File::open(path)
        .await
        .context("failed to open config file")?
        .read_to_string(&mut s)
        .await
        .context("failed to read config file")?;
    Ok(serde_json::from_str::<Config>(&s)?)
}

pub(crate) fn builtin_bootstrap_accounts() -> Result<Vec<(String, String, String, u64)>> {
    let accounts = serde_json::from_slice(
        &BootstrapAccountFile::get("accounts.json")
            .ok_or(anyhow::anyhow!("bootstrap account file not found"))?
            .data,
    )
    .context("error loading built-in bootstrap accounts")?;
    validate_builtin_bootstrap_accounts(accounts)
}

// This is split from `builtin_bootstrap_accounts` just to make the logic easily testable
fn validate_builtin_bootstrap_accounts(
    accounts: Vec<(String, String, String, u64)>,
) -> Result<Vec<(String, String, String, u64)>> {
    if accounts.iter().fold(0, |acc, (alias, _, _, _)| {
        acc + (alias == ACTIVATOR_ACCOUNT_ALIAS) as usize
    }) != 1
    {
        anyhow::bail!(
            "there must be exactly one built-in bootstrap account with alias '{ACTIVATOR_ACCOUNT_ALIAS}'"
        )
    }
    Ok(accounts)
}

pub(crate) async fn build_config_from_path(
    config_path: &Option<String>,
) -> Result<(u16, JstzdConfig)> {
    let config = match config_path {
        Some(p) => parse_config(p).await?,
        None => Config::default(),
    };
    build_config(config).await
}

pub async fn build_config(mut config: Config) -> Result<(u16, JstzdConfig)> {
    patch_octez_node_config(&mut config.octez_node)
        .context("failed to patch octez node config")?;
    let octez_node_config = config.octez_node.build()?;
    let octez_client_config = match config.octez_client {
        Some(v) => v,
        None => OctezClientConfigBuilder::new(octez_node_config.rpc_endpoint.clone()),
    }
    .build()?;
    let protocol_params = build_protocol_params(config.protocol).await?;
    let baker_config = populate_baker_config(
        config.octez_baker,
        &octez_node_config,
        &octez_client_config,
        &protocol_params,
    )?;
    let octez_node_endpoint = octez_node_config.rpc_endpoint.clone();
    let kernel_debug_file = FileWrapper::default();
    let kernel_debug_file_path = kernel_debug_file.path();

    let mut rollup_builder = config.octez_rollup.unwrap_or_default();

    if !rollup_builder.has_octez_client_base_dir() {
        rollup_builder = rollup_builder
            .set_octez_client_base_dir(octez_client_config.base_dir().into());
    }
    if !rollup_builder.has_octez_node_endpoint() {
        rollup_builder = rollup_builder.set_octez_node_endpoint(&octez_node_endpoint);
    }
    if !rollup_builder.has_address() {
        rollup_builder = rollup_builder.set_address(
            SmartRollupHash::from_base58_check(JSTZ_ROLLUP_ADDRESS).unwrap(),
        );
    }
    if !rollup_builder.has_operator() {
        rollup_builder =
            rollup_builder.set_operator(ROLLUP_OPERATOR_ACCOUNT_ALIAS.to_string());
    }
    if !rollup_builder.has_boot_sector_file() {
        rollup_builder = rollup_builder
            .set_boot_sector_file(jstz_rollup_path::kernel_installer_path());
    }

    let octez_rollup_config = rollup_builder
        .set_data_dir(RollupDataDir::TempWithPreImages {
            preimages_dir: jstz_rollup_path::preimages_path(),
        })
        .set_kernel_debug_file(kernel_debug_file)
        .build()
        .unwrap();

    let jstz_node_rpc_endpoint =
        Endpoint::try_from(Uri::from_static(DEFAULT_JSTZ_NODE_ENDPOINT)).unwrap();
    let injector = find_injector_account(builtin_bootstrap_accounts()?)
        .context("failed to retrieve injector account")?;
    let jstz_node_config = JstzNodeConfig::new(
        &jstz_node_rpc_endpoint,
        &octez_rollup_config.rpc_endpoint,
        &jstz_rollup_path::preimages_path(),
        &kernel_debug_file_path,
        injector,
        config.jstz_node.mode,
        config.jstz_node.capacity,
        &config.jstz_node.debug_log_file.unwrap_or(
            NamedTempFile::new()
                .context("failed to create jstz node debug file path")?
                .into_temp_path()
                .keep()
                .context("failed to keep jstz node debug file path")?,
        ),
<<<<<<< HEAD
        #[cfg(feature = "blueprint")]
        &config.jstz_node.blueprint_db_file.unwrap_or(
            NamedTempFile::new()
                .context("failed to create jstz node blueprint db path")?
                .into_temp_path()
                .keep()
                .context("failed to keep jstz node blueprint db path")?,
        ),
=======
        #[cfg(feature = "v2_runtime")]
        None,
>>>>>>> f9bf92b7
    );

    let server_port = config.server_port.unwrap_or(DEFAULT_JSTZD_SERVER_PORT);
    Ok((
        server_port,
        JstzdConfig::new(
            octez_node_config,
            baker_config,
            octez_client_config,
            octez_rollup_config,
            jstz_node_config,
            protocol_params,
        ),
    ))
}

fn patch_octez_node_config(builder: &mut OctezNodeConfigBuilder) -> Result<()> {
    let config_path = create_sandbox_config_file(builtin_bootstrap_accounts()?)
        .context("failed to create sandbox config file")?;
    let mut option_builder = OctezNodeRunOptionsBuilder::new();
    if let Some(v) = builder.run_options() {
        option_builder
            .set_network(v.network())
            .set_synchronisation_threshold(v.synchronisation_threshold());
        if let Some(mode) = v.history_mode() {
            option_builder.set_history_mode(mode.clone());
        }
    }
    if option_builder.history_mode().is_none() {
        option_builder.set_history_mode(OctezNodeHistoryMode::Rolling(15));
    }
    option_builder.set_sandbox_config_path(&config_path);
    builder.set_run_options(&option_builder.build());
    Ok(())
}

fn find_injector_account(
    bootstrap_accounts: Vec<(String, String, String, u64)>,
) -> Result<KeyPair> {
    for (alias, pk, raw_sk, _) in bootstrap_accounts {
        if alias == INJECTOR_ACCOUNT_ALIAS {
            let sk = if raw_sk.starts_with("unencrypted") {
                raw_sk.split(':').nth(1).unwrap()
            } else {
                &raw_sk
            };
            return Ok(KeyPair(
                PublicKey::from_base58(&pk)?,
                SecretKey::from_base58(sk)?,
            ));
        }
    }
    anyhow::bail!("cannot find injector account")
}

// Create a sandbox config file that informs octez node about the activator account.
// Normally this is not necessary as octez node has a hard-coded default activator account,
// but if we want to use a different account, we need to specify it in this config file.
fn create_sandbox_config_file(
    bootstrap_accounts: Vec<(String, String, String, u64)>,
) -> Result<PathBuf> {
    for (alias, pk, _, _) in bootstrap_accounts {
        if alias == ACTIVATOR_ACCOUNT_ALIAS {
            let (mut config_file, p) = NamedTempFile::new()?.keep()?;
            config_file
                .write_all(
                    &serde_json::to_vec(&serde_json::json!({
                      "genesis_pubkey": pk
                    }))
                    .context("failed to serialise sandbox config")?,
                )
                .context("failed to write to sandbox config file")?;
            config_file
                .flush()
                .context("failed to flush sandbox config file")?;
            return Ok(p);
        }
    }
    anyhow::bail!("cannot find activator account")
}

fn populate_baker_config(
    mut config_builder: OctezBakerConfigBuilder,
    octez_node_config: &OctezNodeConfig,
    octez_client_config: &OctezClientConfig,
    protocol_params: &ProtocolParameter,
) -> Result<OctezBakerConfig> {
    if config_builder.binary_path().is_none() {
        config_builder = config_builder
            .set_binary_path(BakerBinaryPath::Env(protocol_params.protocol()));
    }
    if config_builder.octez_client_base_dir().is_none() {
        config_builder = config_builder
            .set_octez_client_base_dir(&octez_client_config.base_dir().to_string());
    }
    if config_builder.octez_node_endpoint().is_none() {
        config_builder =
            config_builder.set_octez_node_endpoint(&octez_node_config.rpc_endpoint);
    }
    config_builder.build()
}

async fn read_bootstrap_contracts() -> Result<Vec<BootstrapContract>> {
    let mut contracts = vec![];
    for (contract_name, hash) in BOOTSTRAP_CONTRACT_NAMES {
        let script = serde_json::from_slice(
            &BootstrapContractFile::get(&format!("{contract_name}.json"))
                .ok_or(anyhow::anyhow!("file not found"))?
                .data,
        )
        .context(format!(
            "error loading bootstrap contract '{contract_name}'"
        ))?;
        contracts.push(BootstrapContract::new(script, 1_000_000, Some(hash)).unwrap());
    }
    Ok(contracts)
}

async fn build_protocol_params(
    mut builder: ProtocolParameterBuilder,
) -> Result<ProtocolParameter> {
    // User contracts whose addresses collide with those reserved for jstz contracts
    // will overwrite jstz contracts. This aligns with the current implementation
    // where bootstrap contracts in the base parameter file take precedence, even
    // if it means that jstz won't launch in such cases.
    let mut contracts = builder
        .bootstrap_contracts()
        .iter()
        .map(|v| (*v).to_owned())
        .collect::<Vec<BootstrapContract>>();
    for contract in read_bootstrap_contracts().await? {
        contracts.push(contract);
    }

    // Insert necessary bootstrap accounts. These accounts will be overwriten
    // when bootstrap accounts in users' parameter file collide with these bootstrap accounts.
    let mut accounts = builder
        .bootstrap_accounts()
        .iter()
        .map(|v| (*v).to_owned())
        .collect::<Vec<BootstrapAccount>>();
    for account in
        builtin_bootstrap_accounts()?
            .into_iter()
            .map(|(_, pk, _, balance_mutez)| {
                BootstrapAccount::new(&pk, balance_mutez).unwrap()
            })
    {
        accounts.push(account);
    }

    builder
        .set_bootstrap_smart_rollups([BootstrapSmartRollup::new(
            JSTZ_ROLLUP_ADDRESS,
            SmartRollupPvmKind::Wasm,
            &tokio::fs::read_to_string(jstz_rollup_path::kernel_installer_path()).await?,
            serde_json::from_slice(
                &BootstrapRollupFile::get("parameters_ty.json")
                    .ok_or(anyhow::anyhow!("file not found"))?
                    .data,
            )?,
        )
        .unwrap()])
        .set_bootstrap_contracts(contracts)
        .set_bootstrap_accounts(accounts)
        .build()
}

#[cfg(test)]
mod tests {
    use std::{io::Read, io::Write, path::PathBuf, str::FromStr};

    use crate::config::UserJstzNodeConfig;

    use super::{jstz_rollup_path, Config, JSTZ_ROLLUP_ADDRESS};
    use http::Uri;
    use jstz_node::RunMode;
    use octez::r#async::{
        baker::{BakerBinaryPath, OctezBakerConfigBuilder},
        client::OctezClientConfigBuilder,
        endpoint::Endpoint,
        node_config::{
            OctezNodeConfigBuilder, OctezNodeHistoryMode, OctezNodeRunOptionsBuilder,
        },
        protocol::{
            BootstrapAccount, BootstrapContract, BootstrapSmartRollup, Protocol,
            ProtocolConstants, ProtocolParameterBuilder, SmartRollupPvmKind,
        },
        rollup::RollupDataDir,
    };
    use tempfile::{tempdir, NamedTempFile};
    use tezos_crypto_rs::hash::ContractKt1Hash;
    use tokio::io::AsyncReadExt;

    async fn read_param_file(path: &PathBuf) -> serde_json::Value {
        let mut buf = String::new();
        tokio::fs::File::open(path)
            .await
            .unwrap()
            .read_to_string(&mut buf)
            .await
            .unwrap();
        serde_json::from_str::<serde_json::Value>(&buf).unwrap()
    }

    async fn read_bootstrap_contracts_from_param_file(
        path: &PathBuf,
    ) -> Vec<BootstrapContract> {
        let params_json = read_param_file(path).await;
        params_json
            .as_object()
            .unwrap()
            .get("bootstrap_contracts")
            .unwrap()
            .as_array()
            .unwrap()
            .iter()
            .map(|v| serde_json::from_value::<BootstrapContract>(v.to_owned()).unwrap())
            .collect::<Vec<BootstrapContract>>()
    }

    async fn read_bootstrap_accounts_from_param_file(
        path: &PathBuf,
    ) -> Vec<BootstrapAccount> {
        let params_json = read_param_file(path).await;
        params_json
            .as_object()
            .unwrap()
            .get("bootstrap_accounts")
            .unwrap()
            .as_array()
            .unwrap()
            .iter()
            .map(|v| serde_json::from_value::<BootstrapAccount>(v.to_owned()).unwrap())
            .collect::<Vec<BootstrapAccount>>()
    }

    #[tokio::test]
    async fn parse_config() {
        let mut tmp_file = NamedTempFile::new().unwrap();
        let content = serde_json::to_string(
            &serde_json::json!({"octez_client": {"octez_node_endpoint": "localhost:8888"}}),
        )
        .unwrap();
        tmp_file.write_all(content.as_bytes()).unwrap();

        let config = super::parse_config(&tmp_file.path().to_string_lossy())
            .await
            .unwrap();
        assert_eq!(
            config.octez_client,
            Some(OctezClientConfigBuilder::new(Endpoint::localhost(8888)))
        );
    }

    #[test]
    fn user_jstz_node_config() {
        assert_eq!(
            UserJstzNodeConfig::default(),
            UserJstzNodeConfig {
                mode: RunMode::Default,
                capacity: 0,
                debug_log_file: None
            }
        )
    }

    #[test]
    fn deserialize_config_default() {
        let config = serde_json::from_value::<Config>(serde_json::json!({})).unwrap();
        assert_eq!(config.octez_baker, OctezBakerConfigBuilder::default());
        assert!(config.octez_client.is_none());
        assert_eq!(config.octez_node, OctezNodeConfigBuilder::default());
        assert_eq!(config.protocol, ProtocolParameterBuilder::default());
        assert!(config.server_port.is_none());
        assert_eq!(config.jstz_node, UserJstzNodeConfig::default());
    }

    #[test]
    fn deserialize_config_octez_node() {
        let config = serde_json::from_value::<Config>(serde_json::json!({
            "octez_node": {
                "binary_path": "bin",
                "data_dir": "data_dir",
                "network": "test",
                "rpc_endpoint": "rpc.test",
                "p2p_address": "p2p.test",
                "log_file": "log_file",
                "run_options": {
                    "synchronisation_threshold": 1,
                    "network": "test",
                    "history_mode": "archive"
                }
            }
        }))
        .unwrap();
        let mut expected = OctezNodeConfigBuilder::new();
        expected
            .set_binary_path("bin")
            .set_data_dir("data_dir")
            .set_network("test")
            .set_rpc_endpoint(&Endpoint::try_from(Uri::from_static("rpc.test")).unwrap())
            .set_p2p_address(&Endpoint::try_from(Uri::from_static("p2p.test")).unwrap())
            .set_log_file("log_file")
            .set_run_options(
                &OctezNodeRunOptionsBuilder::new()
                    .set_history_mode(OctezNodeHistoryMode::Archive)
                    .set_network("test")
                    .set_synchronisation_threshold(1)
                    .build(),
            );
        assert_eq!(config.octez_node, expected);
    }

    #[test]
    fn deserialize_config_octez_client() {
        let config = serde_json::from_value::<Config>(serde_json::json!({
            "octez_client": {
                "binary_path": "bin",
                "base_dir": "base_dir",
                "disable_unsafe_disclaimer": false,
                "octez_node_endpoint": "rpc.test",
            }
        }))
        .unwrap();
        let expected = OctezClientConfigBuilder::new(
            Endpoint::try_from(Uri::from_static("rpc.test")).unwrap(),
        )
        .set_binary_path(PathBuf::from_str("bin").unwrap())
        .set_base_dir(PathBuf::from_str("base_dir").unwrap())
        .set_disable_unsafe_disclaimer(false);
        assert_eq!(config.octez_client, Some(expected));
    }

    #[test]
    fn deserialize_config_baker() {
        let config = serde_json::from_value::<Config>(serde_json::json!({
            "octez_baker": {
                "binary_path": "bin",
                "octez_client_base_dir": "base_dir",
                "octez_node_endpoint": "rpc.test",
            }
        }))
        .unwrap();
        let expected = OctezBakerConfigBuilder::new()
            .set_binary_path(BakerBinaryPath::Custom(PathBuf::from_str("bin").unwrap()))
            .set_octez_client_base_dir("base_dir")
            .set_octez_node_endpoint(
                &Endpoint::try_from(Uri::from_static("rpc.test")).unwrap(),
            );
        assert_eq!(config.octez_baker, expected);
    }

    #[test]
    fn deserialize_config_protocol() {
        let config = serde_json::from_value::<Config>(serde_json::json!({
            "protocol": {
                "protocol": "rio",
                "constants": "sandbox",
                "bootstrap_accounts": [["edpktkhoky4f5kqm2EVwYrMBq5rY9sLYdpFgXixQDWifuBHjhuVuNN", "1"]],
                "bootstrap_contracts": [{"amount":"1", "script": "dummy-script-no-hash"}],
                "bootstrap_smart_rollups": [{
                    "address": "sr1PuFMgaRUN12rKQ3J2ae5psNtwCxPNmGNK",
                    "pvm_kind": "riscv",
                    "kernel": "dummy-kernel",
                    "parameters_ty": "dummy-params"
                }]
            }
        }))
        .unwrap();
        let mut expected = ProtocolParameterBuilder::new();
        expected
            .set_protocol(Protocol::Rio)
            .set_constants(ProtocolConstants::Sandbox)
            .set_bootstrap_accounts([BootstrapAccount::new(
                "edpktkhoky4f5kqm2EVwYrMBq5rY9sLYdpFgXixQDWifuBHjhuVuNN",
                1,
            )
            .unwrap()])
            .set_bootstrap_contracts([BootstrapContract::new(
                serde_json::json!("dummy-script-no-hash"),
                1,
                None,
            )
            .unwrap()])
            .set_bootstrap_smart_rollups([BootstrapSmartRollup::new(
                "sr1PuFMgaRUN12rKQ3J2ae5psNtwCxPNmGNK",
                SmartRollupPvmKind::Riscv,
                "dummy-kernel",
                serde_json::json!("dummy-params"),
            )
            .unwrap()]);
        assert_eq!(config.protocol, expected);
    }

    #[test]
    fn deserialize_config_port() {
        let config =
            serde_json::from_value::<Config>(serde_json::json!({"server_port":5678}))
                .unwrap();
        assert_eq!(config.server_port, Some(5678));
    }

    #[test]
    fn deserialize_config_jstz_node() {
        let config = serde_json::from_value::<Config>(serde_json::json!({
            "jstz_node": {
                "mode": "sequencer",
                "capacity": 42,
                "debug_log_file": "/tmp/log"
            }
        }))
        .unwrap();
        assert_eq!(
            config.jstz_node,
            UserJstzNodeConfig {
                mode: RunMode::Sequencer,
                capacity: 42,
                debug_log_file: Some(PathBuf::from_str("/tmp/log").unwrap())
            }
        );

        // default
        let config = serde_json::from_value::<Config>(serde_json::json!({
            "jstz_node": {}
        }))
        .unwrap();
        assert_eq!(
            config.jstz_node,
            UserJstzNodeConfig {
                mode: RunMode::Default,
                capacity: 0,
                debug_log_file: None
            }
        );
    }

    #[test]
    fn deserialize_config_partial_rollup() {
        let config = serde_json::from_value::<Config>(serde_json::json!({
            "octez_rollup": {
                "rpc_endpoint": "http://0.0.0.0:18741"
            }
        }))
        .unwrap();

        assert!(config.octez_rollup.is_some());
        let builder = config.octez_rollup.unwrap();
        assert!(builder.rpc_endpoint.is_some());
        assert!(!builder.has_octez_client_base_dir());
        assert!(!builder.has_octez_node_endpoint());
        assert!(!builder.has_address());
        assert!(!builder.has_operator());
        assert!(!builder.has_boot_sector_file());
    }

    #[tokio::test]
    async fn build_config_with_partial_rollup() {
        let mut tmp_file = NamedTempFile::new().unwrap();
        let content = serde_json::to_string(&serde_json::json!({
            "octez_rollup": {
                "rpc_endpoint": "http://0.0.0.0:18741"
            }
        }))
        .unwrap();
        tmp_file.write_all(content.as_bytes()).unwrap();

        let (port, config) = super::build_config_from_path(&Some(
            tmp_file.path().to_str().unwrap().to_owned(),
        ))
        .await
        .unwrap();

        // Should successfully build with defaults
        assert_eq!(port, super::DEFAULT_JSTZD_SERVER_PORT);

        // Check that the RPC endpoint was preserved
        assert_eq!(
            config.octez_rollup_config().rpc_endpoint,
            Endpoint::try_from(Uri::from_str("http://0.0.0.0:18741").unwrap()).unwrap()
        );

        // Check that defaults were applied
        assert_eq!(
            config.octez_rollup_config().address.to_base58_check(),
            JSTZ_ROLLUP_ADDRESS
        );
        assert_eq!(
            config.octez_rollup_config().operator,
            super::ROLLUP_OPERATOR_ACCOUNT_ALIAS
        );
    }

    #[test]
    fn populate_baker_config() {
        let log_file = NamedTempFile::new().unwrap().into_temp_path();
        let tmp_dir = tempdir().unwrap();
        let node_config = OctezNodeConfigBuilder::new()
            .set_rpc_endpoint(&Endpoint::localhost(5678))
            .build()
            .unwrap();
        let client_config = OctezClientConfigBuilder::new(Endpoint::localhost(5678))
            .set_base_dir(tmp_dir.path().to_path_buf())
            .build()
            .unwrap();
        let baker_builder = OctezBakerConfigBuilder::new().set_log_file(&log_file);
        let protocol_params = ProtocolParameterBuilder::new()
            .set_protocol(Protocol::Rio)
            .set_bootstrap_accounts([BootstrapAccount::new(
                "edpkuBknW28nW72KG6RoHtYW7p12T6GKc7nAbwYX5m8Wd9sDVC9yav",
                40_000_000_000,
            )
            .unwrap()])
            .build()
            .unwrap();
        let baker_config = super::populate_baker_config(
            baker_builder,
            &node_config,
            &client_config,
            &protocol_params,
        )
        .unwrap();

        // baker path is not provided in the config, so the builder takes the protocol version from
        // protocol_params
        assert_eq!(
            baker_config,
            OctezBakerConfigBuilder::new()
                .set_binary_path(BakerBinaryPath::Env(Protocol::Rio))
                .set_octez_client_base_dir(tmp_dir.path().to_str().unwrap())
                .set_octez_node_endpoint(&Endpoint::localhost(5678))
                .set_log_file(&log_file)
                .build()
                .unwrap()
        );

        // baker path is provided in the config, so the builder takes that path and ignores protocol_params
        let baker_builder = OctezBakerConfigBuilder::new()
            .set_binary_path(BakerBinaryPath::Custom(
                PathBuf::from_str("/foo/bar").unwrap(),
            ))
            .set_log_file(&log_file);
        let baker_config = super::populate_baker_config(
            baker_builder,
            &node_config,
            &client_config,
            &protocol_params,
        )
        .unwrap();
        assert_eq!(
            baker_config,
            OctezBakerConfigBuilder::new()
                .set_binary_path(BakerBinaryPath::Custom(
                    PathBuf::from_str("/foo/bar").unwrap()
                ))
                .set_octez_client_base_dir(tmp_dir.path().to_str().unwrap())
                .set_octez_node_endpoint(&Endpoint::localhost(5678))
                .set_log_file(&log_file)
                .build()
                .unwrap()
        );
    }

    #[tokio::test]
    async fn build_config() {
        let mut tmp_file = NamedTempFile::new().unwrap();
        let content = serde_json::to_string(&serde_json::json!({
            "octez_node": {
                "rpc_endpoint": "localhost:8888",
            },
            "octez_client": {
                "octez_node_endpoint": "localhost:9999",
            },
            "protocol": {
                "bootstrap_accounts": [["edpktkhoky4f5kqm2EVwYrMBq5rY9sLYdpFgXixQDWifuBHjhuVuNN", "6000000000"]]
            },
            "jstz_node": {
                "mode": "sequencer",
                "capacity": 42,
                "debug_log_file": "/debug/file"
            }
        }))
        .unwrap();
        tmp_file.write_all(content.as_bytes()).unwrap();

        let (port, config) = super::build_config_from_path(&Some(
            tmp_file.path().to_str().unwrap().to_owned(),
        ))
        .await
        .unwrap();
        assert_eq!(
            config.octez_client_config().octez_node_endpoint(),
            &Endpoint::localhost(9999)
        );
        assert_eq!(port, super::DEFAULT_JSTZD_SERVER_PORT);

        let config_path = config
            .protocol_params()
            .parameter_file()
            .path()
            .to_path_buf();
        let contracts = read_bootstrap_contracts_from_param_file(&config_path).await;
        assert_eq!(contracts.len(), 2);

        let accounts = read_bootstrap_accounts_from_param_file(&config_path).await;
        assert_eq!(accounts.len(), 9);

        assert_eq!(
            config.octez_rollup_config().address.to_base58_check(),
            JSTZ_ROLLUP_ADDRESS
        );
        assert_eq!(
            config.octez_rollup_config().data_dir,
            RollupDataDir::TempWithPreImages {
                preimages_dir: jstz_rollup_path::preimages_path(),
            }
        );
        assert_eq!(
            config.octez_rollup_config().boot_sector_file,
            jstz_rollup_path::kernel_installer_path()
        );

        assert_eq!(
            config.jstz_node_config().rollup_endpoint,
            config.octez_rollup_config().rpc_endpoint
        );
        assert_eq!(config.jstz_node_config().mode, RunMode::Sequencer);
        assert_eq!(config.jstz_node_config().capacity, 42);
        assert_eq!(
            config.jstz_node_config().debug_log_file,
            PathBuf::from_str("/debug/file").unwrap()
        );
    }

    #[tokio::test]
    async fn build_config_with_default_config() {
        let (_, config) = super::build_config_from_path(&None).await.unwrap();
        assert_eq!(
            config.octez_node_config().run_options.history_mode(),
            Some(&OctezNodeHistoryMode::Rolling(15))
        );

        let mut buf = String::new();
        config
            .protocol_params()
            .parameter_file()
            .read_to_string(&mut buf)
            .unwrap();
        let params = serde_json::from_str::<serde_json::Value>(&buf).unwrap();

        // built-in bootstrap accounts
        let accounts = params
            .as_object()
            .unwrap()
            .get("bootstrap_accounts")
            .unwrap()
            .as_array()
            .unwrap();
        assert_eq!(accounts.len(), 8);

        let bootstrap_accounts = accounts
            .iter()
            .map(|acc| serde_json::from_value::<BootstrapAccount>(acc.clone()).unwrap())
            .collect::<Vec<_>>();

        for (_, pk, _, balance_mutez) in super::builtin_bootstrap_accounts().unwrap() {
            assert!(
                bootstrap_accounts
                    .contains(&BootstrapAccount::new(&pk, balance_mutez).unwrap()),
                "account {pk} not found in bootstrap accounts"
            );
        }
    }

    #[tokio::test]
    async fn build_config_without_octez_client() {
        let mut tmp_file = NamedTempFile::new().unwrap();
        let content = serde_json::to_string(&serde_json::json!({
            "octez_node": {
                "rpc_endpoint": "localhost:8888",
            },
            "protocol": {
                "bootstrap_accounts": [["edpktkhoky4f5kqm2EVwYrMBq5rY9sLYdpFgXixQDWifuBHjhuVuNN", "6000000000"]]
            }
        }))
        .unwrap();
        tmp_file.write_all(content.as_bytes()).unwrap();
        let (_, config) = super::build_config_from_path(&Some(
            tmp_file.path().to_str().unwrap().to_owned(),
        ))
        .await
        .unwrap();
        assert_eq!(
            config.octez_client_config().octez_node_endpoint(),
            &Endpoint::localhost(8888)
        );
    }

    #[tokio::test]
    async fn read_bootstrap_contracts() {
        let mut contracts = super::read_bootstrap_contracts()
            .await
            .unwrap()
            .iter()
            .map(|v| v.hash().to_owned())
            .collect::<Vec<Option<ContractKt1Hash>>>();
        contracts.sort();
        assert_eq!(
            contracts,
            vec![
                Some(
                    ContractKt1Hash::from_base58_check(super::EXCHANGER_ADDRESS).unwrap()
                ),
                Some(
                    ContractKt1Hash::from_base58_check(super::JSTZ_NATIVE_BRIDGE_ADDRESS)
                        .unwrap()
                )
            ]
        )
    }

    #[tokio::test]
    async fn build_protocol_params() {
        let mut builder = ProtocolParameterBuilder::new();
        builder.set_bootstrap_accounts([BootstrapAccount::new(
            "edpkuBknW28nW72KG6RoHtYW7p12T6GKc7nAbwYX5m8Wd9sDVC9yav",
            40_000_000_000,
        )
        .unwrap()]);
        let params = super::build_protocol_params(builder).await.unwrap();
        let mut addresses = read_bootstrap_contracts_from_param_file(
            &params.parameter_file().path().to_path_buf(),
        )
        .await
        .iter()
        .map(|v| v.hash().as_ref().unwrap().clone().to_string())
        .collect::<Vec<String>>();
        addresses.sort();
        assert_eq!(
            addresses,
            [super::EXCHANGER_ADDRESS, super::JSTZ_NATIVE_BRIDGE_ADDRESS]
        );
    }

    #[tokio::test]
    async fn build_protocol_params_contract_collision() {
        let dummy_contract = BootstrapContract::new(
            serde_json::json!("test-contract"),
            1,
            Some(super::EXCHANGER_ADDRESS),
        )
        .unwrap();
        let mut builder = ProtocolParameterBuilder::new();
        builder
            .set_bootstrap_accounts([BootstrapAccount::new(
                "edpkuBknW28nW72KG6RoHtYW7p12T6GKc7nAbwYX5m8Wd9sDVC9yav",
                40_000_000_000,
            )
            .unwrap()])
            .set_bootstrap_contracts([dummy_contract.clone()]);
        let params = super::build_protocol_params(builder).await.unwrap();
        let mut contracts = read_bootstrap_contracts_from_param_file(
            &params.parameter_file().path().to_path_buf(),
        )
        .await;
        assert_eq!(contracts.len(), 2);

        contracts.sort_by_key(|v| v.hash().as_ref().unwrap().to_string());
        let addresses = contracts
            .iter()
            .map(|v| v.hash().to_owned().unwrap().to_string())
            .collect::<Vec<String>>();
        assert_eq!(
            addresses,
            [super::EXCHANGER_ADDRESS, super::JSTZ_NATIVE_BRIDGE_ADDRESS]
        );
        // the first contract should be overwritten by the dummy contract
        let exchanger_contract = contracts.first().unwrap();
        assert_eq!(exchanger_contract, &dummy_contract);
    }

    #[test]
    fn patch_octez_node_config() {
        let mut builder = OctezNodeConfigBuilder::default();
        super::patch_octez_node_config(&mut builder).unwrap();
        assert_eq!(
            builder.run_options().unwrap().history_mode(),
            Some(&OctezNodeHistoryMode::Rolling(15))
        );

        // should fill in history mode but not overwrite existing run options
        let mut builder = OctezNodeConfigBuilder::default();
        builder.set_run_options(
            &OctezNodeRunOptionsBuilder::new()
                .set_network("test")
                .set_synchronisation_threshold(3)
                .build(),
        );
        super::patch_octez_node_config(&mut builder).unwrap();
        let run_options = builder.run_options().unwrap();
        assert_eq!(
            run_options.history_mode(),
            Some(&OctezNodeHistoryMode::Rolling(15))
        );
        assert_eq!(run_options.network(), "test");
        assert_eq!(run_options.synchronisation_threshold(), 3);

        // should not overwrite existing run options
        let mut builder = OctezNodeConfigBuilder::default();
        let run_options = OctezNodeRunOptionsBuilder::new()
            .set_network("test")
            .set_synchronisation_threshold(3)
            .set_history_mode(OctezNodeHistoryMode::Archive)
            .build();
        builder.set_run_options(&run_options);
        super::patch_octez_node_config(&mut builder).unwrap();
        let stored_run_options = builder.run_options().unwrap();
        assert_eq!(
            stored_run_options.history_mode(),
            Some(&OctezNodeHistoryMode::Archive)
        );
        assert_eq!(stored_run_options.synchronisation_threshold(), 3);
        assert_eq!(stored_run_options.network(), "test");
        let sandbox_config_path = stored_run_options.sandbox_config_path().unwrap();
        let content = serde_json::from_reader::<_, serde_json::Value>(
            std::fs::File::open(sandbox_config_path).unwrap(),
        )
        .unwrap();
        assert_eq!(
            content,
            serde_json::json!({
                // should be the activator in resources/bootstrap_account/accounts.json
                "genesis_pubkey": "edpkuSLWfVU1Vq7Jg9FucPyKmma6otcMHac9zG4oU1KMHSTBpJuGQ2"
            })
        );
    }

    #[test]
    fn create_sandbox_config_file() {
        let err = super::create_sandbox_config_file(vec![]).unwrap_err();
        assert_eq!(err.to_string(), "cannot find activator account");

        let path = super::create_sandbox_config_file(vec![(
            "activator".into(),
            "edpkuBknW28nW72KG6RoHtYW7p12T6GKc7nAbwYX5m8Wd9sDVC9yav".into(),
            "unencrypted:edsk3gUfUPyBSfrS9CCgmCiQsTCHGkviBDusMxDJstFtojtc1zcpsh".into(),
            1,
        )])
        .unwrap();
        let content = serde_json::from_reader::<_, serde_json::Value>(
            std::fs::File::open(path).unwrap(),
        )
        .unwrap();
        assert_eq!(
            content,
            serde_json::json!({
                "genesis_pubkey": "edpkuBknW28nW72KG6RoHtYW7p12T6GKc7nAbwYX5m8Wd9sDVC9yav"
            })
        );
    }

    #[test]
    fn validate_builtin_bootstrap_accounts() {
        let activator = (
            "activator".into(),
            "edpkuSLWfVU1Vq7Jg9FucPyKmma6otcMHac9zG4oU1KMHSTBpJuGQ2".into(),
            "unencrypted:edsk31vznjHSSpGExDMHYASz45VZqXN4DPxvsa4hAyY8dHM28cZzp6".into(),
            1,
        );
        let bootstrap1 = (
            "bootstrap1".into(),
            "edpkuBknW28nW72KG6RoHtYW7p12T6GKc7nAbwYX5m8Wd9sDVC9yav".into(),
            "unencrypted:edsk3gUfUPyBSfrS9CCgmCiQsTCHGkviBDusMxDJstFtojtc1zcpsh".into(),
            1,
        );

        let result = super::validate_builtin_bootstrap_accounts(vec![bootstrap1.clone()]);
        assert_eq!(
            result.unwrap_err().to_string(),
            "there must be exactly one built-in bootstrap account with alias 'activator'"
        );

        let result = super::validate_builtin_bootstrap_accounts(vec![
            activator.clone(),
            activator.clone(),
        ]);
        assert_eq!(
            result.unwrap_err().to_string(),
            "there must be exactly one built-in bootstrap account with alias 'activator'"
        );

        let result = super::validate_builtin_bootstrap_accounts(vec![
            activator.clone(),
            bootstrap1.clone(),
        ]);
        assert_eq!(result.unwrap(), vec![activator, bootstrap1]);
    }

    #[test]
    fn find_injector_account() {
        let injector = (
            "injector".into(),
            "edpkuSLWfVU1Vq7Jg9FucPyKmma6otcMHac9zG4oU1KMHSTBpJuGQ2".into(),
            "unencrypted:edsk31vznjHSSpGExDMHYASz45VZqXN4DPxvsa4hAyY8dHM28cZzp6".into(),
            1,
        );
        let bootstrap1 = (
            "bootstrap1".into(),
            "edpkuBknW28nW72KG6RoHtYW7p12T6GKc7nAbwYX5m8Wd9sDVC9yav".into(),
            "unencrypted:edsk3gUfUPyBSfrS9CCgmCiQsTCHGkviBDusMxDJstFtojtc1zcpsh".into(),
            1,
        );

        let error = super::find_injector_account(vec![bootstrap1.clone()]).unwrap_err();
        assert_eq!(error.to_string(), "cannot find injector account");

        let keys = super::find_injector_account(vec![bootstrap1, injector]).unwrap();
        assert_eq!(
            keys.0.to_base58(),
            "edpkuSLWfVU1Vq7Jg9FucPyKmma6otcMHac9zG4oU1KMHSTBpJuGQ2"
        );
        assert_eq!(
            keys.1.to_base58(),
            "edsk31vznjHSSpGExDMHYASz45VZqXN4DPxvsa4hAyY8dHM28cZzp6"
        );
    }
}<|MERGE_RESOLUTION|>--- conflicted
+++ resolved
@@ -199,7 +199,6 @@
                 .keep()
                 .context("failed to keep jstz node debug file path")?,
         ),
-<<<<<<< HEAD
         #[cfg(feature = "blueprint")]
         &config.jstz_node.blueprint_db_file.unwrap_or(
             NamedTempFile::new()
@@ -208,10 +207,8 @@
                 .keep()
                 .context("failed to keep jstz node blueprint db path")?,
         ),
-=======
         #[cfg(feature = "v2_runtime")]
         None,
->>>>>>> f9bf92b7
     );
 
     let server_port = config.server_port.unwrap_or(DEFAULT_JSTZD_SERVER_PORT);

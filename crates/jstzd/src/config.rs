use std::io::Write;
use std::path::{Path, PathBuf};

use jstz_crypto::public_key::PublicKey;
use jstz_crypto::secret_key::SecretKey;
#[cfg(feature = "oracle")]
use jstz_oracle_node::OracleNodeConfig;
use jstz_utils::KeyPair;
use octez::r#async::node_config::{OctezNodeHistoryMode, OctezNodeRunOptionsBuilder};
use rust_embed::Embed;
use tempfile::NamedTempFile;

use crate::task::jstzd::JstzdConfig;
use crate::user_config::UserJstzNodeConfig;
#[cfg(feature = "oracle")]
use crate::user_config::UserOracleNodeConfig;
use crate::{
    jstz_rollup_path, EXCHANGER_ADDRESS, JSTZ_NATIVE_BRIDGE_ADDRESS, JSTZ_ROLLUP_ADDRESS,
};
use anyhow::{Context, Result};
use http::Uri;
use jstz_node::config::{JstzNodeConfig, RunModeBuilder};
use octez::r#async::endpoint::Endpoint;
use octez::r#async::protocol::{
    BootstrapContract, BootstrapSmartRollup, ProtocolParameter, SmartRollupPvmKind,
};
use octez::r#async::{
    baker::{BakerBinaryPath, OctezBakerConfig, OctezBakerConfigBuilder},
    client::{OctezClientConfig, OctezClientConfigBuilder},
    file::FileWrapper,
    node_config::{OctezNodeConfig, OctezNodeConfigBuilder},
    protocol::{BootstrapAccount, ProtocolParameterBuilder},
    rollup::{OctezRollupConfigBuilder, RollupDataDir},
};
use serde::Deserialize;
use tezos_crypto_rs::hash::SmartRollupHash;
use tokio::io::AsyncReadExt;

const DEFAULT_JSTZD_SERVER_PORT: u16 = 54321;
const DEFAULT_JSTZ_NODE_ENDPOINT: &str = "0.0.0.0:8933";
pub const BOOTSTRAP_CONTRACT_NAMES: [(&str, &str); 2] = [
    ("exchanger", EXCHANGER_ADDRESS),
    ("jstz_native_bridge", JSTZ_NATIVE_BRIDGE_ADDRESS),
];
pub(crate) const ROLLUP_OPERATOR_ACCOUNT_ALIAS: &str = "rollup_operator";
pub(crate) const ACTIVATOR_ACCOUNT_ALIAS: &str = "activator";
pub(crate) const INJECTOR_ACCOUNT_ALIAS: &str = "injector";

#[derive(Embed)]
#[folder = "$CARGO_MANIFEST_DIR/resources/bootstrap_contract/"]
pub struct BootstrapContractFile;

#[derive(Embed)]
#[folder = "$CARGO_MANIFEST_DIR/resources/bootstrap_account/"]
pub struct BootstrapAccountFile;

#[derive(Embed)]
#[folder = "$CARGO_MANIFEST_DIR/resources/jstz_rollup"]
#[include = "*.json"]
struct BootstrapRollupFile;

<<<<<<< HEAD
// A subset of JstzNodeConfig that is exposed to users.
#[derive(Deserialize, Default, PartialEq, Debug)]
struct UserJstzNodeConfig {
    #[serde(default)]
    mode: RunMode,
    #[serde(default)]
    capacity: usize,
    debug_log_file: Option<PathBuf>,
    #[cfg(feature = "blueprint")]
    blueprint_db_file: Option<PathBuf>,
}

=======
>>>>>>> 50868801
#[derive(Deserialize, Default)]
pub struct Config {
    server_port: Option<u16>,
    #[serde(default)]
    octez_node: OctezNodeConfigBuilder,
    #[serde(default)]
    octez_baker: OctezBakerConfigBuilder,
    octez_client: Option<OctezClientConfigBuilder>,
    #[serde(default)]
    octez_rollup: Option<OctezRollupConfigBuilder>,
    #[serde(default)]
    jstz_node: UserJstzNodeConfig,
    #[cfg(feature = "oracle")]
    #[serde(default)]
    oracle_node: UserOracleNodeConfig,
    #[serde(default)]
    protocol: ProtocolParameterBuilder,
}

async fn parse_config(path: &str) -> Result<Config> {
    let mut s = String::new();
    tokio::fs::File::open(path)
        .await
        .context("failed to open config file")?
        .read_to_string(&mut s)
        .await
        .context("failed to read config file")?;
    Ok(serde_json::from_str::<Config>(&s)?)
}

pub(crate) fn builtin_bootstrap_accounts() -> Result<Vec<(String, String, String, u64)>> {
    let accounts = serde_json::from_slice(
        &BootstrapAccountFile::get("accounts.json")
            .ok_or(anyhow::anyhow!("bootstrap account file not found"))?
            .data,
    )
    .context("error loading built-in bootstrap accounts")?;
    validate_builtin_bootstrap_accounts(accounts)
}

// This is split from `builtin_bootstrap_accounts` just to make the logic easily testable
fn validate_builtin_bootstrap_accounts(
    accounts: Vec<(String, String, String, u64)>,
) -> Result<Vec<(String, String, String, u64)>> {
    if accounts.iter().fold(0, |acc, (alias, _, _, _)| {
        acc + (alias == ACTIVATOR_ACCOUNT_ALIAS) as usize
    }) != 1
    {
        anyhow::bail!(
            "there must be exactly one built-in bootstrap account with alias '{ACTIVATOR_ACCOUNT_ALIAS}'"
        )
    }
    Ok(accounts)
}

pub(crate) async fn build_config_from_path(
    config_path: &Option<String>,
) -> Result<(u16, JstzdConfig)> {
    let config = match config_path {
        Some(p) => parse_config(p).await?,
        None => Config::default(),
    };
    build_config(config).await
}

pub async fn build_config(mut config: Config) -> Result<(u16, JstzdConfig)> {
    patch_octez_node_config(&mut config.octez_node)
        .context("failed to patch octez node config")?;
    let octez_node_config = config.octez_node.build()?;
    let octez_client_config = match config.octez_client {
        Some(v) => v,
        None => OctezClientConfigBuilder::new(octez_node_config.rpc_endpoint.clone()),
    }
    .build()?;
    let protocol_params = build_protocol_params(config.protocol).await?;
    let baker_config = populate_baker_config(
        config.octez_baker,
        &octez_node_config,
        &octez_client_config,
        &protocol_params,
    )?;
    let octez_node_endpoint = octez_node_config.rpc_endpoint.clone();
    let kernel_debug_file = FileWrapper::default();
    let kernel_debug_file_path = kernel_debug_file.path();

    let mut rollup_builder = config.octez_rollup.unwrap_or_default();

    if !rollup_builder.has_octez_client_base_dir() {
        rollup_builder = rollup_builder
            .set_octez_client_base_dir(octez_client_config.base_dir().into());
    }
    if !rollup_builder.has_octez_node_endpoint() {
        rollup_builder = rollup_builder.set_octez_node_endpoint(&octez_node_endpoint);
    }
    if !rollup_builder.has_address() {
        rollup_builder = rollup_builder.set_address(
            SmartRollupHash::from_base58_check(JSTZ_ROLLUP_ADDRESS).unwrap(),
        );
    }
    if !rollup_builder.has_operator() {
        rollup_builder =
            rollup_builder.set_operator(ROLLUP_OPERATOR_ACCOUNT_ALIAS.to_string());
    }
    if !rollup_builder.has_boot_sector_file() {
        rollup_builder = rollup_builder
            .set_boot_sector_file(jstz_rollup_path::kernel_installer_path());
    }

    let octez_rollup_config = rollup_builder
        .set_data_dir(RollupDataDir::TempWithPreImages {
            preimages_dir: jstz_rollup_path::preimages_path(),
        })
        .set_kernel_debug_file(kernel_debug_file)
        .build()
        .unwrap();

    let skip_jstz_node = config.jstz_node.skipped;
    let jstz_node_config = build_jstz_node_config(
        config.jstz_node,
        &octez_rollup_config.rpc_endpoint,
        &kernel_debug_file_path,
<<<<<<< HEAD
        injector.clone(),
        config.jstz_node.mode,
        config.jstz_node.capacity,
        &config.jstz_node.debug_log_file.unwrap_or(
            NamedTempFile::new()
                .context("failed to create jstz node debug file path")?
                .into_temp_path()
                .keep()
                .context("failed to keep jstz node debug file path")?,
        ),
        #[cfg(feature = "blueprint")]
        &config.jstz_node.blueprint_db_file.unwrap_or(
            NamedTempFile::new()
                .context("failed to create jstz node blueprint db path")?
                .into_temp_path()
                .keep()
                .context("failed to keep jstz node blueprint db path")?,
        ),
        #[cfg(feature = "v2_runtime")]
        Some(injector),
    );
=======
    )
    .context("failed to build jstz node config")?;

    #[cfg(feature = "oracle")]
    let oracle_node_config = match config.oracle_node.skipped {
        true => None,
        false => Some(build_oracle_config(
            Some(jstz_node_config.injector.clone()),
            &jstz_node_config,
        )),
    };
>>>>>>> 50868801

    let server_port = config.server_port.unwrap_or(DEFAULT_JSTZD_SERVER_PORT);
    Ok((
        server_port,
        JstzdConfig::new(
            octez_node_config,
            baker_config,
            octez_client_config,
            octez_rollup_config,
            #[cfg(feature = "oracle")]
            oracle_node_config,
            match skip_jstz_node {
                true => None,
                false => Some(jstz_node_config),
            },
            protocol_params,
        ),
    ))
}

fn build_jstz_node_config(
    config: UserJstzNodeConfig,
    rollup_rpc_endpoint: &Endpoint,
    kernel_debug_file_path: &Path,
) -> Result<JstzNodeConfig> {
    let jstz_node_rpc_endpoint =
        Endpoint::try_from(Uri::from_static(DEFAULT_JSTZ_NODE_ENDPOINT)).unwrap();
    let injector = find_injector_account(builtin_bootstrap_accounts()?)
        .context("failed to retrieve injector account")?;
    let mut run_mode_builder = RunModeBuilder::new(config.mode.unwrap_or_default());
    if let Some(v) = config.capacity {
        run_mode_builder = run_mode_builder.with_capacity(v)?;
    }
    if let Some(path) = config.debug_log_file {
        run_mode_builder = run_mode_builder.with_debug_log_path(path)?;
    }
    if let Some(path) = config.riscv_kernel_path {
        run_mode_builder = run_mode_builder.with_riscv_kernel_path(path)?;
    }
    if let Some(v) = config.rollup_address {
        run_mode_builder = run_mode_builder.with_rollup_address(v)?;
    }
    Ok(JstzNodeConfig::new(
        &jstz_node_rpc_endpoint,
        rollup_rpc_endpoint,
        &jstz_rollup_path::preimages_path(),
        kernel_debug_file_path,
        injector.clone(),
        run_mode_builder.build()?,
        config.storage_sync,
    ))
}

fn patch_octez_node_config(builder: &mut OctezNodeConfigBuilder) -> Result<()> {
    let config_path = create_sandbox_config_file(builtin_bootstrap_accounts()?)
        .context("failed to create sandbox config file")?;
    let mut option_builder = OctezNodeRunOptionsBuilder::new();
    if let Some(v) = builder.run_options() {
        option_builder
            .set_network(v.network())
            .set_synchronisation_threshold(v.synchronisation_threshold());
        if let Some(mode) = v.history_mode() {
            option_builder.set_history_mode(mode.clone());
        }
    }
    if option_builder.history_mode().is_none() {
        option_builder.set_history_mode(OctezNodeHistoryMode::Rolling(15));
    }
    option_builder.set_sandbox_config_path(&config_path);
    builder.set_run_options(&option_builder.build());
    Ok(())
}

fn find_injector_account(
    bootstrap_accounts: Vec<(String, String, String, u64)>,
) -> Result<KeyPair> {
    for (alias, pk, raw_sk, _) in bootstrap_accounts {
        if alias == INJECTOR_ACCOUNT_ALIAS {
            let sk = if raw_sk.starts_with("unencrypted") {
                raw_sk.split(':').nth(1).unwrap()
            } else {
                &raw_sk
            };
            return Ok(KeyPair(
                PublicKey::from_base58(&pk)?,
                SecretKey::from_base58(sk)?,
            ));
        }
    }
    anyhow::bail!("cannot find injector account")
}

#[cfg(feature = "oracle")]
fn build_oracle_config(
    key_pair: Option<KeyPair>,
    jstz_node_config: &JstzNodeConfig,
) -> OracleNodeConfig {
    OracleNodeConfig {
        key_pair,
        jstz_node_endpoint: jstz_node_config.endpoint.clone(),
        log_path: match &jstz_node_config.mode {
            jstz_node::RunMode::Default => jstz_node_config.kernel_log_file.clone(),
            jstz_node::RunMode::Sequencer { debug_log_path, .. } => {
                debug_log_path.clone()
            }
        },
    }
}

// Create a sandbox config file that informs octez node about the activator account.
// Normally this is not necessary as octez node has a hard-coded default activator account,
// but if we want to use a different account, we need to specify it in this config file.
fn create_sandbox_config_file(
    bootstrap_accounts: Vec<(String, String, String, u64)>,
) -> Result<PathBuf> {
    for (alias, pk, _, _) in bootstrap_accounts {
        if alias == ACTIVATOR_ACCOUNT_ALIAS {
            let (mut config_file, p) = NamedTempFile::new()?.keep()?;
            config_file
                .write_all(
                    &serde_json::to_vec(&serde_json::json!({
                      "genesis_pubkey": pk
                    }))
                    .context("failed to serialise sandbox config")?,
                )
                .context("failed to write to sandbox config file")?;
            config_file
                .flush()
                .context("failed to flush sandbox config file")?;
            return Ok(p);
        }
    }
    anyhow::bail!("cannot find activator account")
}

fn populate_baker_config(
    mut config_builder: OctezBakerConfigBuilder,
    octez_node_config: &OctezNodeConfig,
    octez_client_config: &OctezClientConfig,
    protocol_params: &ProtocolParameter,
) -> Result<OctezBakerConfig> {
    if config_builder.binary_path().is_none() {
        config_builder = config_builder
            .set_binary_path(BakerBinaryPath::Env(protocol_params.protocol()));
    }
    if config_builder.octez_client_base_dir().is_none() {
        config_builder = config_builder
            .set_octez_client_base_dir(&octez_client_config.base_dir().to_string());
    }
    if config_builder.octez_node_endpoint().is_none() {
        config_builder =
            config_builder.set_octez_node_endpoint(&octez_node_config.rpc_endpoint);
    }
    config_builder.build()
}

async fn read_bootstrap_contracts() -> Result<Vec<BootstrapContract>> {
    let mut contracts = vec![];
    for (contract_name, hash) in BOOTSTRAP_CONTRACT_NAMES {
        let script = serde_json::from_slice(
            &BootstrapContractFile::get(&format!("{contract_name}.json"))
                .ok_or(anyhow::anyhow!("file not found"))?
                .data,
        )
        .context(format!(
            "error loading bootstrap contract '{contract_name}'"
        ))?;
        contracts.push(BootstrapContract::new(script, 1_000_000, Some(hash)).unwrap());
    }
    Ok(contracts)
}

async fn build_protocol_params(
    mut builder: ProtocolParameterBuilder,
) -> Result<ProtocolParameter> {
    // User contracts whose addresses collide with those reserved for jstz contracts
    // will overwrite jstz contracts. This aligns with the current implementation
    // where bootstrap contracts in the base parameter file take precedence, even
    // if it means that jstz won't launch in such cases.
    let mut contracts = builder
        .bootstrap_contracts()
        .iter()
        .map(|v| (*v).to_owned())
        .collect::<Vec<BootstrapContract>>();
    for contract in read_bootstrap_contracts().await? {
        contracts.push(contract);
    }

    // Insert necessary bootstrap accounts. These accounts will be overwriten
    // when bootstrap accounts in users' parameter file collide with these bootstrap accounts.
    let mut accounts = builder
        .bootstrap_accounts()
        .iter()
        .map(|v| (*v).to_owned())
        .collect::<Vec<BootstrapAccount>>();
    for account in
        builtin_bootstrap_accounts()?
            .into_iter()
            .map(|(_, pk, _, balance_mutez)| {
                BootstrapAccount::new(&pk, balance_mutez).unwrap()
            })
    {
        accounts.push(account);
    }

    builder
        .set_bootstrap_smart_rollups([BootstrapSmartRollup::new(
            JSTZ_ROLLUP_ADDRESS,
            SmartRollupPvmKind::Wasm,
            &tokio::fs::read_to_string(jstz_rollup_path::kernel_installer_path()).await?,
            serde_json::from_slice(
                &BootstrapRollupFile::get("parameters_ty.json")
                    .ok_or(anyhow::anyhow!("file not found"))?
                    .data,
            )?,
        )
        .unwrap()])
        .set_bootstrap_contracts(contracts)
        .set_bootstrap_accounts(accounts)
        .build()
}

#[cfg(test)]
mod tests {
    use std::{io::Read, io::Write, path::PathBuf, str::FromStr};

    use crate::config::UserJstzNodeConfig;

    use super::{jstz_rollup_path, Config, JSTZ_ROLLUP_ADDRESS};
    use http::Uri;
    use jstz_node::{config::RuntimeEnv, RunMode};
    use octez::r#async::{
        baker::{BakerBinaryPath, OctezBakerConfigBuilder},
        client::OctezClientConfigBuilder,
        endpoint::Endpoint,
        node_config::{
            OctezNodeConfigBuilder, OctezNodeHistoryMode, OctezNodeRunOptionsBuilder,
        },
        protocol::{
            BootstrapAccount, BootstrapContract, BootstrapSmartRollup, Protocol,
            ProtocolConstants, ProtocolParameterBuilder, SmartRollupPvmKind,
        },
        rollup::{HistoryMode, RollupDataDir},
    };
    use tempfile::{tempdir, NamedTempFile};
    use tezos_crypto_rs::hash::{ContractKt1Hash, SmartRollupHash};
    use tokio::io::AsyncReadExt;

    async fn read_param_file(path: &PathBuf) -> serde_json::Value {
        let mut buf = String::new();
        tokio::fs::File::open(path)
            .await
            .unwrap()
            .read_to_string(&mut buf)
            .await
            .unwrap();
        serde_json::from_str::<serde_json::Value>(&buf).unwrap()
    }

    async fn read_bootstrap_contracts_from_param_file(
        path: &PathBuf,
    ) -> Vec<BootstrapContract> {
        let params_json = read_param_file(path).await;
        params_json
            .as_object()
            .unwrap()
            .get("bootstrap_contracts")
            .unwrap()
            .as_array()
            .unwrap()
            .iter()
            .map(|v| serde_json::from_value::<BootstrapContract>(v.to_owned()).unwrap())
            .collect::<Vec<BootstrapContract>>()
    }

    async fn read_bootstrap_accounts_from_param_file(
        path: &PathBuf,
    ) -> Vec<BootstrapAccount> {
        let params_json = read_param_file(path).await;
        params_json
            .as_object()
            .unwrap()
            .get("bootstrap_accounts")
            .unwrap()
            .as_array()
            .unwrap()
            .iter()
            .map(|v| serde_json::from_value::<BootstrapAccount>(v.to_owned()).unwrap())
            .collect::<Vec<BootstrapAccount>>()
    }

    #[tokio::test]
    async fn parse_config() {
        let mut tmp_file = NamedTempFile::new().unwrap();
        let content = serde_json::to_string(
            &serde_json::json!({"octez_client": {"octez_node_endpoint": "localhost:8888"}}),
        )
        .unwrap();
        tmp_file.write_all(content.as_bytes()).unwrap();

        let config = super::parse_config(&tmp_file.path().to_string_lossy())
            .await
            .unwrap();
        assert_eq!(
            config.octez_client,
            Some(OctezClientConfigBuilder::new(Endpoint::localhost(8888)))
        );
    }

    #[test]
    fn deserialize_config_default() {
        let config = serde_json::from_value::<Config>(serde_json::json!({})).unwrap();
        assert_eq!(config.octez_baker, OctezBakerConfigBuilder::default());
        assert!(config.octez_client.is_none());
        assert_eq!(config.octez_node, OctezNodeConfigBuilder::default());
        assert_eq!(config.protocol, ProtocolParameterBuilder::default());
        assert!(config.server_port.is_none());
        assert_eq!(config.jstz_node, UserJstzNodeConfig::default());
    }

    #[test]
    fn deserialize_config_octez_node() {
        let config = serde_json::from_value::<Config>(serde_json::json!({
            "octez_node": {
                "binary_path": "bin",
                "data_dir": "data_dir",
                "network": "test",
                "rpc_endpoint": "rpc.test",
                "p2p_address": "p2p.test",
                "log_file": "log_file",
                "run_options": {
                    "synchronisation_threshold": 1,
                    "network": "test",
                    "history_mode": "archive"
                }
            }
        }))
        .unwrap();
        let mut expected = OctezNodeConfigBuilder::new();
        expected
            .set_binary_path("bin")
            .set_data_dir("data_dir")
            .set_network("test")
            .set_rpc_endpoint(&Endpoint::try_from(Uri::from_static("rpc.test")).unwrap())
            .set_p2p_address(&Endpoint::try_from(Uri::from_static("p2p.test")).unwrap())
            .set_log_file("log_file")
            .set_run_options(
                &OctezNodeRunOptionsBuilder::new()
                    .set_history_mode(OctezNodeHistoryMode::Archive)
                    .set_network("test")
                    .set_synchronisation_threshold(1)
                    .build(),
            );
        assert_eq!(config.octez_node, expected);
    }

    #[test]
    fn deserialize_config_octez_client() {
        let config = serde_json::from_value::<Config>(serde_json::json!({
            "octez_client": {
                "binary_path": "bin",
                "base_dir": "base_dir",
                "disable_unsafe_disclaimer": false,
                "octez_node_endpoint": "rpc.test",
            }
        }))
        .unwrap();
        let expected = OctezClientConfigBuilder::new(
            Endpoint::try_from(Uri::from_static("rpc.test")).unwrap(),
        )
        .set_binary_path(PathBuf::from_str("bin").unwrap())
        .set_base_dir(PathBuf::from_str("base_dir").unwrap())
        .set_disable_unsafe_disclaimer(false);
        assert_eq!(config.octez_client, Some(expected));
    }

    #[test]
    fn deserialize_config_baker() {
        let config = serde_json::from_value::<Config>(serde_json::json!({
            "octez_baker": {
                "binary_path": "bin",
                "octez_client_base_dir": "base_dir",
                "octez_node_endpoint": "rpc.test",
            }
        }))
        .unwrap();
        let expected = OctezBakerConfigBuilder::new()
            .set_binary_path(BakerBinaryPath::Custom(PathBuf::from_str("bin").unwrap()))
            .set_octez_client_base_dir("base_dir")
            .set_octez_node_endpoint(
                &Endpoint::try_from(Uri::from_static("rpc.test")).unwrap(),
            );
        assert_eq!(config.octez_baker, expected);
    }

    #[test]
    fn deserialize_config_protocol() {
        let config = serde_json::from_value::<Config>(serde_json::json!({
            "protocol": {
                "protocol": "rio",
                "constants": "sandbox",
                "bootstrap_accounts": [["edpktkhoky4f5kqm2EVwYrMBq5rY9sLYdpFgXixQDWifuBHjhuVuNN", "1"]],
                "bootstrap_contracts": [{"amount":"1", "script": "dummy-script-no-hash"}],
                "bootstrap_smart_rollups": [{
                    "address": "sr1PuFMgaRUN12rKQ3J2ae5psNtwCxPNmGNK",
                    "pvm_kind": "riscv",
                    "kernel": "dummy-kernel",
                    "parameters_ty": "dummy-params"
                }]
            }
        }))
        .unwrap();
        let mut expected = ProtocolParameterBuilder::new();
        expected
            .set_protocol(Protocol::Rio)
            .set_constants(ProtocolConstants::Sandbox)
            .set_bootstrap_accounts([BootstrapAccount::new(
                "edpktkhoky4f5kqm2EVwYrMBq5rY9sLYdpFgXixQDWifuBHjhuVuNN",
                1,
            )
            .unwrap()])
            .set_bootstrap_contracts([BootstrapContract::new(
                serde_json::json!("dummy-script-no-hash"),
                1,
                None,
            )
            .unwrap()])
            .set_bootstrap_smart_rollups([BootstrapSmartRollup::new(
                "sr1PuFMgaRUN12rKQ3J2ae5psNtwCxPNmGNK",
                SmartRollupPvmKind::Riscv,
                "dummy-kernel",
                serde_json::json!("dummy-params"),
            )
            .unwrap()]);
        assert_eq!(config.protocol, expected);
    }

    #[test]
    fn deserialize_config_port() {
        let config =
            serde_json::from_value::<Config>(serde_json::json!({"server_port":5678}))
                .unwrap();
        assert_eq!(config.server_port, Some(5678));
    }

    #[test]
    fn deserialize_config_jstz_node() {
        let config = serde_json::from_value::<Config>(serde_json::json!({
            "jstz_node": {
                "mode": "sequencer",
                "capacity": 42,
            }
        }))
        .unwrap();
        assert_eq!(
            config.jstz_node,
            UserJstzNodeConfig {
                mode: Some(jstz_node::config::RunModeType::Sequencer),
                capacity: Some(42),
                ..Default::default()
            }
        );

        // default
        let config = serde_json::from_value::<Config>(serde_json::json!({
            "jstz_node": {}
        }))
        .unwrap();
        assert_eq!(config.jstz_node, UserJstzNodeConfig::default());
    }

    #[test]
    fn deserialize_config_partial_rollup() {
        let config = serde_json::from_value::<Config>(serde_json::json!({
            "octez_rollup": {
                "rpc_endpoint": "http://0.0.0.0:18741"
            }
        }))
        .unwrap();

        assert!(config.octez_rollup.is_some());
        let builder = config.octez_rollup.unwrap();
        assert!(builder.rpc_endpoint.is_some());
        assert!(!builder.has_octez_client_base_dir());
        assert!(!builder.has_octez_node_endpoint());
        assert!(!builder.has_address());
        assert!(!builder.has_operator());
        assert!(!builder.has_boot_sector_file());
    }

    #[tokio::test]
    async fn build_config_with_partial_rollup() {
        let mut tmp_file = NamedTempFile::new().unwrap();
        let content = serde_json::to_string(&serde_json::json!({
            "octez_rollup": {
                "rpc_endpoint": "http://0.0.0.0:18741",
                "history_mode": "archive"
            }
        }))
        .unwrap();
        tmp_file.write_all(content.as_bytes()).unwrap();

        let (port, config) = super::build_config_from_path(&Some(
            tmp_file.path().to_str().unwrap().to_owned(),
        ))
        .await
        .unwrap();

        // Should successfully build with defaults
        assert_eq!(port, super::DEFAULT_JSTZD_SERVER_PORT);

        // Check that the RPC endpoint was preserved
        assert_eq!(
            config.octez_rollup_config().rpc_endpoint,
            Endpoint::try_from(Uri::from_str("http://0.0.0.0:18741").unwrap()).unwrap()
        );

        // Check that defaults were applied
        assert_eq!(
            config.octez_rollup_config().address.to_base58_check(),
            JSTZ_ROLLUP_ADDRESS
        );
        assert_eq!(
            config.octez_rollup_config().operator,
            super::ROLLUP_OPERATOR_ACCOUNT_ALIAS
        );
        assert_eq!(
            config.octez_rollup_config().history_mode,
            HistoryMode::Archive
        );
    }

    #[test]
    fn populate_baker_config() {
        let log_file = NamedTempFile::new().unwrap().into_temp_path();
        let tmp_dir = tempdir().unwrap();
        let node_config = OctezNodeConfigBuilder::new()
            .set_rpc_endpoint(&Endpoint::localhost(5678))
            .build()
            .unwrap();
        let client_config = OctezClientConfigBuilder::new(Endpoint::localhost(5678))
            .set_base_dir(tmp_dir.path().to_path_buf())
            .build()
            .unwrap();
        let baker_builder = OctezBakerConfigBuilder::new().set_log_file(&log_file);
        let protocol_params = ProtocolParameterBuilder::new()
            .set_protocol(Protocol::Rio)
            .set_bootstrap_accounts([BootstrapAccount::new(
                "edpkuBknW28nW72KG6RoHtYW7p12T6GKc7nAbwYX5m8Wd9sDVC9yav",
                40_000_000_000,
            )
            .unwrap()])
            .build()
            .unwrap();
        let baker_config = super::populate_baker_config(
            baker_builder,
            &node_config,
            &client_config,
            &protocol_params,
        )
        .unwrap();

        // baker path is not provided in the config, so the builder takes the protocol version from
        // protocol_params
        assert_eq!(
            baker_config,
            OctezBakerConfigBuilder::new()
                .set_binary_path(BakerBinaryPath::Env(Protocol::Rio))
                .set_octez_client_base_dir(tmp_dir.path().to_str().unwrap())
                .set_octez_node_endpoint(&Endpoint::localhost(5678))
                .set_log_file(&log_file)
                .build()
                .unwrap()
        );

        // baker path is provided in the config, so the builder takes that path and ignores protocol_params
        let baker_builder = OctezBakerConfigBuilder::new()
            .set_binary_path(BakerBinaryPath::Custom(
                PathBuf::from_str("/foo/bar").unwrap(),
            ))
            .set_log_file(&log_file);
        let baker_config = super::populate_baker_config(
            baker_builder,
            &node_config,
            &client_config,
            &protocol_params,
        )
        .unwrap();
        assert_eq!(
            baker_config,
            OctezBakerConfigBuilder::new()
                .set_binary_path(BakerBinaryPath::Custom(
                    PathBuf::from_str("/foo/bar").unwrap()
                ))
                .set_octez_client_base_dir(tmp_dir.path().to_str().unwrap())
                .set_octez_node_endpoint(&Endpoint::localhost(5678))
                .set_log_file(&log_file)
                .build()
                .unwrap()
        );
    }

    #[tokio::test]
    async fn build_config() {
        let mut tmp_file = NamedTempFile::new().unwrap();
        let content = serde_json::to_string(&serde_json::json!({
            "octez_node": {
                "rpc_endpoint": "localhost:8888",
            },
            "octez_client": {
                "octez_node_endpoint": "localhost:9999",
            },
            "protocol": {
                "bootstrap_accounts": [["edpktkhoky4f5kqm2EVwYrMBq5rY9sLYdpFgXixQDWifuBHjhuVuNN", "6000000000"]]
            },
            "jstz_node": {
                "mode": "sequencer",
                "capacity": 42,
                "debug_log_file": "/debug/file",
                "storage_sync": false
            }
        }))
        .unwrap();
        tmp_file.write_all(content.as_bytes()).unwrap();

        let (port, config) = super::build_config_from_path(&Some(
            tmp_file.path().to_str().unwrap().to_owned(),
        ))
        .await
        .unwrap();
        assert_eq!(
            config.octez_client_config().octez_node_endpoint(),
            &Endpoint::localhost(9999)
        );
        assert_eq!(port, super::DEFAULT_JSTZD_SERVER_PORT);

        let config_path = config
            .protocol_params()
            .parameter_file()
            .path()
            .to_path_buf();
        let contracts = read_bootstrap_contracts_from_param_file(&config_path).await;
        assert_eq!(contracts.len(), 2);

        let accounts = read_bootstrap_accounts_from_param_file(&config_path).await;
        assert_eq!(accounts.len(), 9);

        assert_eq!(
            config.octez_rollup_config().address.to_base58_check(),
            JSTZ_ROLLUP_ADDRESS
        );
        assert_eq!(
            config.octez_rollup_config().data_dir,
            RollupDataDir::TempWithPreImages {
                preimages_dir: jstz_rollup_path::preimages_path(),
            }
        );
        assert_eq!(
            config.octez_rollup_config().boot_sector_file,
            jstz_rollup_path::kernel_installer_path()
        );

        let jstz_node_config = config.jstz_node_config().unwrap();
        assert_eq!(
            jstz_node_config.rollup_endpoint,
            config.octez_rollup_config().rpc_endpoint
        );
        assert_eq!(
            jstz_node_config.mode,
            RunMode::Sequencer {
                capacity: 42,
                debug_log_path: PathBuf::from_str("/debug/file").unwrap(),
                runtime_env: RuntimeEnv::Native,
            }
        );
    }

    #[tokio::test]
    async fn build_config_skip_nodes() {
        let mut tmp_file = NamedTempFile::new().unwrap();
        let content = serde_json::to_string(&serde_json::json!({
            "jstz_node": { "skipped": true },
            "oracle_node": { "skipped": true },
        }))
        .unwrap();
        tmp_file.write_all(content.as_bytes()).unwrap();

        let (_, config) = super::build_config_from_path(&Some(
            tmp_file.path().to_str().unwrap().to_owned(),
        ))
        .await
        .unwrap();
        assert!(config.jstz_node_config().is_none());
        #[cfg(feature = "oracle")]
        assert!(config.oracle_node_config().is_none());
    }

    #[test]
    fn build_jstz_node_config() {
        let rollup_address =
            SmartRollupHash::from_base58_check("sr1PuFMgaRUN12rKQ3J2ae5psNtwCxPNmGNK")
                .unwrap();
        let config = UserJstzNodeConfig {
            mode: Some(jstz_node::config::RunModeType::Sequencer),
            capacity: Some(42),
            debug_log_file: Some(PathBuf::from_str("/tmp/log").unwrap()),
            riscv_kernel_path: Some(PathBuf::from_str("/riscv/kernel").unwrap()),
            rollup_address: Some(rollup_address.clone()),
            storage_sync: false,
            skipped: false,
        };
        let jstz_node_config =
            super::build_jstz_node_config(config, &Endpoint::default(), &PathBuf::new())
                .unwrap();
        assert_eq!(
            jstz_node_config.mode,
            RunMode::Sequencer {
                capacity: 42,
                debug_log_path: PathBuf::from_str("/tmp/log").unwrap(),
                runtime_env: RuntimeEnv::Riscv {
                    kernel_path: PathBuf::from_str("/riscv/kernel").unwrap(),
                    rollup_address,
                },
            }
        );

        let bad_config = UserJstzNodeConfig {
            riscv_kernel_path: Some(PathBuf::new()),
            ..Default::default()
        };
        assert!(super::build_jstz_node_config(
            bad_config,
            &Endpoint::default(),
            &PathBuf::new(),
        )
        .is_err());
    }

    #[tokio::test]
    async fn build_config_with_default_config() {
        let (_, config) = super::build_config_from_path(&None).await.unwrap();
        assert_eq!(
            config.octez_node_config().run_options.history_mode(),
            Some(&OctezNodeHistoryMode::Rolling(15))
        );

        let mut buf = String::new();
        config
            .protocol_params()
            .parameter_file()
            .read_to_string(&mut buf)
            .unwrap();
        let params = serde_json::from_str::<serde_json::Value>(&buf).unwrap();

        // built-in bootstrap accounts
        let accounts = params
            .as_object()
            .unwrap()
            .get("bootstrap_accounts")
            .unwrap()
            .as_array()
            .unwrap();
        assert_eq!(accounts.len(), 8);

        let bootstrap_accounts = accounts
            .iter()
            .map(|acc| serde_json::from_value::<BootstrapAccount>(acc.clone()).unwrap())
            .collect::<Vec<_>>();

        for (_, pk, _, balance_mutez) in super::builtin_bootstrap_accounts().unwrap() {
            assert!(
                bootstrap_accounts
                    .contains(&BootstrapAccount::new(&pk, balance_mutez).unwrap()),
                "account {pk} not found in bootstrap accounts"
            );
        }
    }

    #[tokio::test]
    async fn build_config_without_octez_client() {
        let mut tmp_file = NamedTempFile::new().unwrap();
        let content = serde_json::to_string(&serde_json::json!({
            "octez_node": {
                "rpc_endpoint": "localhost:8888",
            },
            "protocol": {
                "bootstrap_accounts": [["edpktkhoky4f5kqm2EVwYrMBq5rY9sLYdpFgXixQDWifuBHjhuVuNN", "6000000000"]]
            }
        }))
        .unwrap();
        tmp_file.write_all(content.as_bytes()).unwrap();
        let (_, config) = super::build_config_from_path(&Some(
            tmp_file.path().to_str().unwrap().to_owned(),
        ))
        .await
        .unwrap();
        assert_eq!(
            config.octez_client_config().octez_node_endpoint(),
            &Endpoint::localhost(8888)
        );
    }

    #[tokio::test]
    async fn read_bootstrap_contracts() {
        let mut contracts = super::read_bootstrap_contracts()
            .await
            .unwrap()
            .iter()
            .map(|v| v.hash().to_owned())
            .collect::<Vec<Option<ContractKt1Hash>>>();
        contracts.sort();
        assert_eq!(
            contracts,
            vec![
                Some(
                    ContractKt1Hash::from_base58_check(super::EXCHANGER_ADDRESS).unwrap()
                ),
                Some(
                    ContractKt1Hash::from_base58_check(super::JSTZ_NATIVE_BRIDGE_ADDRESS)
                        .unwrap()
                )
            ]
        )
    }

    #[tokio::test]
    async fn build_protocol_params() {
        let mut builder = ProtocolParameterBuilder::new();
        builder.set_bootstrap_accounts([BootstrapAccount::new(
            "edpkuBknW28nW72KG6RoHtYW7p12T6GKc7nAbwYX5m8Wd9sDVC9yav",
            40_000_000_000,
        )
        .unwrap()]);
        let params = super::build_protocol_params(builder).await.unwrap();
        let mut addresses = read_bootstrap_contracts_from_param_file(
            &params.parameter_file().path().to_path_buf(),
        )
        .await
        .iter()
        .map(|v| v.hash().as_ref().unwrap().clone().to_string())
        .collect::<Vec<String>>();
        addresses.sort();
        assert_eq!(
            addresses,
            [super::EXCHANGER_ADDRESS, super::JSTZ_NATIVE_BRIDGE_ADDRESS]
        );
    }

    #[tokio::test]
    async fn build_protocol_params_contract_collision() {
        let dummy_contract = BootstrapContract::new(
            serde_json::json!("test-contract"),
            1,
            Some(super::EXCHANGER_ADDRESS),
        )
        .unwrap();
        let mut builder = ProtocolParameterBuilder::new();
        builder
            .set_bootstrap_accounts([BootstrapAccount::new(
                "edpkuBknW28nW72KG6RoHtYW7p12T6GKc7nAbwYX5m8Wd9sDVC9yav",
                40_000_000_000,
            )
            .unwrap()])
            .set_bootstrap_contracts([dummy_contract.clone()]);
        let params = super::build_protocol_params(builder).await.unwrap();
        let mut contracts = read_bootstrap_contracts_from_param_file(
            &params.parameter_file().path().to_path_buf(),
        )
        .await;
        assert_eq!(contracts.len(), 2);

        contracts.sort_by_key(|v| v.hash().as_ref().unwrap().to_string());
        let addresses = contracts
            .iter()
            .map(|v| v.hash().to_owned().unwrap().to_string())
            .collect::<Vec<String>>();
        assert_eq!(
            addresses,
            [super::EXCHANGER_ADDRESS, super::JSTZ_NATIVE_BRIDGE_ADDRESS]
        );
        // the first contract should be overwritten by the dummy contract
        let exchanger_contract = contracts.first().unwrap();
        assert_eq!(exchanger_contract, &dummy_contract);
    }

    #[test]
    fn patch_octez_node_config() {
        let mut builder = OctezNodeConfigBuilder::default();
        super::patch_octez_node_config(&mut builder).unwrap();
        assert_eq!(
            builder.run_options().unwrap().history_mode(),
            Some(&OctezNodeHistoryMode::Rolling(15))
        );

        // should fill in history mode but not overwrite existing run options
        let mut builder = OctezNodeConfigBuilder::default();
        builder.set_run_options(
            &OctezNodeRunOptionsBuilder::new()
                .set_network("test")
                .set_synchronisation_threshold(3)
                .build(),
        );
        super::patch_octez_node_config(&mut builder).unwrap();
        let run_options = builder.run_options().unwrap();
        assert_eq!(
            run_options.history_mode(),
            Some(&OctezNodeHistoryMode::Rolling(15))
        );
        assert_eq!(run_options.network(), "test");
        assert_eq!(run_options.synchronisation_threshold(), 3);

        // should not overwrite existing run options
        let mut builder = OctezNodeConfigBuilder::default();
        let run_options = OctezNodeRunOptionsBuilder::new()
            .set_network("test")
            .set_synchronisation_threshold(3)
            .set_history_mode(OctezNodeHistoryMode::Archive)
            .build();
        builder.set_run_options(&run_options);
        super::patch_octez_node_config(&mut builder).unwrap();
        let stored_run_options = builder.run_options().unwrap();
        assert_eq!(
            stored_run_options.history_mode(),
            Some(&OctezNodeHistoryMode::Archive)
        );
        assert_eq!(stored_run_options.synchronisation_threshold(), 3);
        assert_eq!(stored_run_options.network(), "test");
        let sandbox_config_path = stored_run_options.sandbox_config_path().unwrap();
        let content = serde_json::from_reader::<_, serde_json::Value>(
            std::fs::File::open(sandbox_config_path).unwrap(),
        )
        .unwrap();
        assert_eq!(
            content,
            serde_json::json!({
                // should be the activator in resources/bootstrap_account/accounts.json
                "genesis_pubkey": "edpkuSLWfVU1Vq7Jg9FucPyKmma6otcMHac9zG4oU1KMHSTBpJuGQ2"
            })
        );
    }

    #[test]
    fn create_sandbox_config_file() {
        let err = super::create_sandbox_config_file(vec![]).unwrap_err();
        assert_eq!(err.to_string(), "cannot find activator account");

        let path = super::create_sandbox_config_file(vec![(
            "activator".into(),
            "edpkuBknW28nW72KG6RoHtYW7p12T6GKc7nAbwYX5m8Wd9sDVC9yav".into(),
            "unencrypted:edsk3gUfUPyBSfrS9CCgmCiQsTCHGkviBDusMxDJstFtojtc1zcpsh".into(),
            1,
        )])
        .unwrap();
        let content = serde_json::from_reader::<_, serde_json::Value>(
            std::fs::File::open(path).unwrap(),
        )
        .unwrap();
        assert_eq!(
            content,
            serde_json::json!({
                "genesis_pubkey": "edpkuBknW28nW72KG6RoHtYW7p12T6GKc7nAbwYX5m8Wd9sDVC9yav"
            })
        );
    }

    #[test]
    fn validate_builtin_bootstrap_accounts() {
        let activator = (
            "activator".into(),
            "edpkuSLWfVU1Vq7Jg9FucPyKmma6otcMHac9zG4oU1KMHSTBpJuGQ2".into(),
            "unencrypted:edsk31vznjHSSpGExDMHYASz45VZqXN4DPxvsa4hAyY8dHM28cZzp6".into(),
            1,
        );
        let bootstrap1 = (
            "bootstrap1".into(),
            "edpkuBknW28nW72KG6RoHtYW7p12T6GKc7nAbwYX5m8Wd9sDVC9yav".into(),
            "unencrypted:edsk3gUfUPyBSfrS9CCgmCiQsTCHGkviBDusMxDJstFtojtc1zcpsh".into(),
            1,
        );

        let result = super::validate_builtin_bootstrap_accounts(vec![bootstrap1.clone()]);
        assert_eq!(
            result.unwrap_err().to_string(),
            "there must be exactly one built-in bootstrap account with alias 'activator'"
        );

        let result = super::validate_builtin_bootstrap_accounts(vec![
            activator.clone(),
            activator.clone(),
        ]);
        assert_eq!(
            result.unwrap_err().to_string(),
            "there must be exactly one built-in bootstrap account with alias 'activator'"
        );

        let result = super::validate_builtin_bootstrap_accounts(vec![
            activator.clone(),
            bootstrap1.clone(),
        ]);
        assert_eq!(result.unwrap(), vec![activator, bootstrap1]);
    }

    #[test]
    fn find_injector_account() {
        let injector = (
            "injector".into(),
            "edpkuSLWfVU1Vq7Jg9FucPyKmma6otcMHac9zG4oU1KMHSTBpJuGQ2".into(),
            "unencrypted:edsk31vznjHSSpGExDMHYASz45VZqXN4DPxvsa4hAyY8dHM28cZzp6".into(),
            1,
        );
        let bootstrap1 = (
            "bootstrap1".into(),
            "edpkuBknW28nW72KG6RoHtYW7p12T6GKc7nAbwYX5m8Wd9sDVC9yav".into(),
            "unencrypted:edsk3gUfUPyBSfrS9CCgmCiQsTCHGkviBDusMxDJstFtojtc1zcpsh".into(),
            1,
        );

        let error = super::find_injector_account(vec![bootstrap1.clone()]).unwrap_err();
        assert_eq!(error.to_string(), "cannot find injector account");

        let keys = super::find_injector_account(vec![bootstrap1, injector]).unwrap();
        assert_eq!(
            keys.0.to_base58(),
            "edpkuSLWfVU1Vq7Jg9FucPyKmma6otcMHac9zG4oU1KMHSTBpJuGQ2"
        );
        assert_eq!(
            keys.1.to_base58(),
            "edsk31vznjHSSpGExDMHYASz45VZqXN4DPxvsa4hAyY8dHM28cZzp6"
        );
    }

    #[cfg(feature = "oracle")]
    #[test]
    fn build_oracle_config() {
        let keys = jstz_utils::KeyPair(
            jstz_crypto::public_key::PublicKey::from_base58(
                "edpkuBknW28nW72KG6RoHtYW7p12T6GKc7nAbwYX5m8Wd9sDVC9yav",
            )
            .unwrap(),
            jstz_crypto::secret_key::SecretKey::from_base58(
                "edsk3gUfUPyBSfrS9CCgmCiQsTCHGkviBDusMxDJstFtojtc1zcpsh",
            )
            .unwrap(),
        );
        let config = super::build_oracle_config(
            Some(keys.clone()),
            &jstz_node::config::JstzNodeConfig::new(
                &Endpoint::default(),
                &Endpoint::default(),
                &PathBuf::from("/foo/bar"),
                &PathBuf::from("/kernel/debug"),
                keys.clone(),
                jstz_node::RunMode::Default,
                true,
            ),
        );
        assert_eq!(config.log_path.to_str().unwrap(), "/kernel/debug");

        let config = super::build_oracle_config(
            Some(keys.clone()),
            &jstz_node::config::JstzNodeConfig::new(
                &Endpoint::default(),
                &Endpoint::default(),
                &PathBuf::from("/foo/bar"),
                &PathBuf::from("/kernel/debug"),
                keys.clone(),
                jstz_node::RunMode::Sequencer {
                    capacity: 0,
                    debug_log_path: PathBuf::from("/jstz_node/debug"),
                    runtime_env: RuntimeEnv::Native,
                },
                true,
            ),
        );
        assert_eq!(config.log_path.to_str().unwrap(), "/jstz_node/debug");
    }
}<|MERGE_RESOLUTION|>--- conflicted
+++ resolved
@@ -59,21 +59,6 @@
 #[include = "*.json"]
 struct BootstrapRollupFile;
 
-<<<<<<< HEAD
-// A subset of JstzNodeConfig that is exposed to users.
-#[derive(Deserialize, Default, PartialEq, Debug)]
-struct UserJstzNodeConfig {
-    #[serde(default)]
-    mode: RunMode,
-    #[serde(default)]
-    capacity: usize,
-    debug_log_file: Option<PathBuf>,
-    #[cfg(feature = "blueprint")]
-    blueprint_db_file: Option<PathBuf>,
-}
-
-=======
->>>>>>> 50868801
 #[derive(Deserialize, Default)]
 pub struct Config {
     server_port: Option<u16>,
@@ -195,29 +180,6 @@
         config.jstz_node,
         &octez_rollup_config.rpc_endpoint,
         &kernel_debug_file_path,
-<<<<<<< HEAD
-        injector.clone(),
-        config.jstz_node.mode,
-        config.jstz_node.capacity,
-        &config.jstz_node.debug_log_file.unwrap_or(
-            NamedTempFile::new()
-                .context("failed to create jstz node debug file path")?
-                .into_temp_path()
-                .keep()
-                .context("failed to keep jstz node debug file path")?,
-        ),
-        #[cfg(feature = "blueprint")]
-        &config.jstz_node.blueprint_db_file.unwrap_or(
-            NamedTempFile::new()
-                .context("failed to create jstz node blueprint db path")?
-                .into_temp_path()
-                .keep()
-                .context("failed to keep jstz node blueprint db path")?,
-        ),
-        #[cfg(feature = "v2_runtime")]
-        Some(injector),
-    );
-=======
     )
     .context("failed to build jstz node config")?;
 
@@ -229,7 +191,6 @@
             &jstz_node_config,
         )),
     };
->>>>>>> 50868801
 
     let server_port = config.server_port.unwrap_or(DEFAULT_JSTZD_SERVER_PORT);
     Ok((
@@ -280,6 +241,14 @@
         injector.clone(),
         run_mode_builder.build()?,
         config.storage_sync,
+        #[cfg(feature = "blueprint")]
+        &config.blueprint_db_file.unwrap_or(
+            NamedTempFile::new()
+                .context("failed to create jstz node blueprint db path")?
+                .into_temp_path()
+                .keep()
+                .context("failed to keep jstz node blueprint db path")?,
+        ),
     ))
 }
 
@@ -940,6 +909,8 @@
             rollup_address: Some(rollup_address.clone()),
             storage_sync: false,
             skipped: false,
+            #[cfg(feature = "blueprint")]
+            blueprint_db_file: None,
         };
         let jstz_node_config =
             super::build_jstz_node_config(config, &Endpoint::default(), &PathBuf::new())
@@ -1284,6 +1255,8 @@
                 keys.clone(),
                 jstz_node::RunMode::Default,
                 true,
+                #[cfg(feature = "blueprint")]
+                &NamedTempFile::new().unwrap().into_temp_path().to_path_buf(),
             ),
         );
         assert_eq!(config.log_path.to_str().unwrap(), "/kernel/debug");
@@ -1302,6 +1275,8 @@
                     runtime_env: RuntimeEnv::Native,
                 },
                 true,
+                #[cfg(feature = "blueprint")]
+                &NamedTempFile::new().unwrap().into_temp_path().to_path_buf(),
             ),
         );
         assert_eq!(config.log_path.to_str().unwrap(), "/jstz_node/debug");

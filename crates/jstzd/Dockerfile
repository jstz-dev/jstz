ARG OCTEZ_VERSION=23.2
<<<<<<< HEAD
ARG FEATURES="build-image,oracle,blueprint"
FROM rust:1.86.0-slim-bookworm AS builder
RUN apt update && apt install -y curl pkg-config libssl-dev libsqlite3-dev
=======
ARG FEATURES="build-image,oracle"
FROM ghcr.io/jstz-dev/jstz/build:7f08c1b AS builder
>>>>>>> 9928d0de

WORKDIR /jstz_build
ADD . .
ARG KERNEL_PATH
# set default path to a non-existent path such that docker ignores the copy when the path is not given
ARG BOOTSTRAP_ACCOUNT_PATH="/nonexistent_path"
ARG FEATURES
COPY $BOOTSTRAP_ACCOUNT_PATH* crates/jstzd/resources/bootstrap_account/accounts.json
COPY $KERNEL_PATH crates/jstzd/resources/jstz_rollup/jstz_kernel.wasm
# release build is required for rust-embed to pack the resource files into the executable
RUN KERNEL_DEST_DIR=/jstzd_kernel_files cargo build --bin jstzd --release --features "$FEATURES"

FROM ghcr.io/jstz-dev/jstz/serve:7f08c1b AS jstzd
ARG OCTEZ_VERSION
# It's possible to download static executables from github according to architecture, but that seems
# a bit too messy and error prone.
# The `echo $'\n\n\n\n'` command below is due to the octez packages prompting for options during
# installation and `echo` makes sure that installation does not hang there.
RUN apt update && apt install -y curl gpg ca-certificates=20230311+deb12u1 && \
    curl -s "https://packages.nomadic-labs.com/debian/octez.asc" | gpg --dearmor -o /etc/apt/keyrings/octez.gpg && \
    # FIXME(https://linear.app/tezos/issue/JSTZ-901/verify-nl-package-in-jstzd-dockerfile)
    # Set trusted=yes to skip signing as it is currently broken
    echo "deb [signed-by=/etc/apt/keyrings/octez.gpg] https://packages.nomadic-labs.com/debian bookworm main" | tee /etc/apt/sources.list.d/octez.list && \
    apt-get update && echo $'\n\n\n\n' | apt -y install octez-node=${OCTEZ_VERSION} \
        octez-client=${OCTEZ_VERSION} octez-baker=${OCTEZ_VERSION} \
        octez-smart-rollup-node=${OCTEZ_VERSION} && \
        cd /usr/bin && rm octez-admin-client octez-dal-node octez-accuser-* octez-signer octez-codec

# Copy the jstzd binary & dependencies
COPY --from=builder /jstz_build/target/release/jstzd /usr/bin/jstzd
COPY --from=builder /jstzd_kernel_files /usr/share/jstzd

ENTRYPOINT [ "/usr/bin/jstzd" ]<|MERGE_RESOLUTION|>--- conflicted
+++ resolved
@@ -1,12 +1,6 @@
 ARG OCTEZ_VERSION=23.2
-<<<<<<< HEAD
 ARG FEATURES="build-image,oracle,blueprint"
-FROM rust:1.86.0-slim-bookworm AS builder
-RUN apt update && apt install -y curl pkg-config libssl-dev libsqlite3-dev
-=======
-ARG FEATURES="build-image,oracle"
 FROM ghcr.io/jstz-dev/jstz/build:7f08c1b AS builder
->>>>>>> 9928d0de
 
 WORKDIR /jstz_build
 ADD . .

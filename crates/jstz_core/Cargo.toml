[package]
name = "jstz_core"
authors.workspace = true
version.workspace = true
edition.workspace = true
repository.workspace = true
homepage.workspace = true
documentation.workspace = true
readme.workspace = true
license-file.workspace = true
description.workspace = true

[dependencies]
bincode.workspace = true
boa_engine.workspace = true 
boa_gc.workspace = true
clap.workspace = true
chrono.workspace = true
derive_more = { workspace = true, features = [ "deref", "deref_mut", "from" ] }
erased-serde.workspace = true
getrandom.workspace = true
jstz_crypto = { path = "../jstz_crypto" }
nom.workspace = true
parking_lot.workspace = true
serde.workspace = true
serde-big-array.workspace = true
serde_json.workspace = true
serde_with.workspace = true
tezos_crypto_rs.workspace = true
tezos_data_encoding.workspace = true
tezos-smart-rollup.workspace = true
tezos-smart-rollup-constants.workspace = true
tezos-smart-rollup-host.workspace = true
thiserror.workspace = true
utoipa.workspace = true
hex.workspace = true

[dev-dependencies]
anyhow.workspace = true
expect-test.workspace = true
jstz_crypto = { path = "../jstz_crypto" } 
tezos-smart-rollup-mock.workspace = true
tokio.workspace = true
url.workspace = true

[features]
<<<<<<< HEAD
unsafe_async_host = []
=======
simulation = []
>>>>>>> 1ee63e6e
<|MERGE_RESOLUTION|>--- conflicted
+++ resolved
@@ -44,8 +44,5 @@
 url.workspace = true
 
 [features]
-<<<<<<< HEAD
 unsafe_async_host = []
-=======
-simulation = []
->>>>>>> 1ee63e6e
+simulation = []
#[cfg(feature = "v2_runtime")]
use crate::runtime::v2::fetch::http::Response;
use crate::runtime::ParsedCode;
use crate::{
    context::account::{Account, Address, Amount, Nonce},
    Error, HttpBody, Result,
};
use bincode::{Decode, Encode};
use derive_more::{Deref, Display, From};
use http::{HeaderMap, Method, Uri};

#[cfg(feature = "v2_runtime")]
use crate::runtime::v2::oracle::request::RequestId;

use jstz_core::{host::HostRuntime, reveal_data::PreimageHash};
use jstz_crypto::{
    hash::Blake2b, public_key::PublicKey, public_key_hash::PublicKeyHash,
    signature::Signature,
};
use serde::{Deserialize, Serialize};
use utoipa::ToSchema;

#[derive(
    Debug, Serialize, Deserialize, PartialEq, Eq, ToSchema, Encode, Decode, Clone,
)]
#[serde(rename_all = "camelCase")]
pub struct Operation {
    /// The public key of the account which was used to sign the operation
    pub public_key: PublicKey,
    #[bincode(with_serde)]
    /// Nonce is used to avoid replay attacks.
    pub nonce: Nonce,
    /// The content of the operation
    pub content: Content,
}

pub type OperationHash = Blake2b;

impl Operation {
    /// Returns the source of the operation
    pub fn source(&self) -> PublicKeyHash {
        (&self.public_key).into()
    }

    /// Returns the nonce of the operation
    pub fn nonce(&self) -> &Nonce {
        &self.nonce
    }

    pub fn content(&self) -> &Content {
        &self.content
    }

    /// Verify the nonce of the operation
    /// Returns the operation's
    pub fn verify_nonce(&self, rt: &mut impl HostRuntime) -> Result<()> {
        let expected_nonce = Account::storage_get_nonce(rt, &self.source())?;

        if self.nonce == expected_nonce {
            Account::storage_set_nonce(rt, &self.source(), expected_nonce.next())?;

            Ok(())
        } else {
            Err(Error::InvalidNonce)
        }
    }

    /// Computes the operation hash.
    /// This is the hash which the client should sign
    pub fn hash(&self) -> OperationHash {
        let Operation {
            public_key,
            nonce,
            content,
        } = self;
        match content {
            Content::DeployFunction(DeployFunction {
                function_code,
                account_credit,
            }) => Blake2b::from(
                format!("{public_key}{nonce}{function_code}{account_credit}").as_bytes(),
            ),
            Content::RunFunction(RunFunction {
                uri,
                method,
                headers,
                body,
                ..
            }) => Blake2b::from(
                format!("{public_key}{nonce}{uri}{method}{headers:?}{body:?}").as_bytes(),
            ),
            Content::RevealLargePayload(RevealLargePayload {
                root_hash,
                reveal_type,
                original_op_hash,
            }) => Blake2b::from(
                format!("{public_key}{nonce}{root_hash}{reveal_type}{original_op_hash}",)
                    .as_bytes(),
            ),
            #[cfg(feature = "v2_runtime")]
            Content::OracleResponse(OracleResponse {
                request_id,
                response,
            }) => Blake2b::from(
                format!("{}{}{}{:?}", public_key, nonce, request_id, response).as_bytes(),
            ),
        }
    }
}

#[derive(Debug, Serialize, Deserialize, PartialEq, Eq, Clone, ToSchema)]
#[serde(rename_all = "camelCase")]
pub struct DeployFunction {
    /// Smart function code
    pub function_code: ParsedCode,
    /// Amount of tez to credit to the smart function account, debited from the sender
    pub account_credit: Amount,
}

#[derive(Debug, Serialize, Deserialize, PartialEq, Eq, Clone, ToSchema)]
#[schema(description = "Request used to run a smart function. \
    The target smart function is given by the host part of the uri. \
    The rest of the attributes will be handled by the smart function itself.")]
#[serde(rename_all = "camelCase")]
pub struct RunFunction {
    /// Smart function URI in the form jstz://{smart_function_address}/rest/of/path
    #[serde(with = "http_serde::uri")]
    #[schema(
            value_type = String,
            format = Uri,
            examples("jstz://tz1cD5CuvAALcxgypqBXcBQEA8dkLJivoFjU/nfts?status=sold"),
        )]
    pub uri: Uri,
    /// Any valid HTTP method
    #[serde(with = "http_serde::method")]
    #[schema(
            value_type = String,
            examples("GET", "POST", "PUT", "UPDATE", "DELETE"),
        )]
    pub method: Method,
    /// Any valid HTTP headers
    #[serde(with = "http_serde::header_map")]
    #[schema(schema_with = openapi::request_headers)]
    pub headers: HeaderMap,
    pub body: HttpBody,
    /// Maximum amount of gas that is allowed for the execution of this operation
    pub gas_limit: usize,
}

#[derive(Debug, PartialEq, Eq, Clone, ToSchema, Serialize, Deserialize, Display)]
pub enum RevealType {
    DeployFunction,
}

impl TryFrom<&Content> for RevealType {
    type Error = Error;
    fn try_from(value: &Content) -> Result<Self> {
        match *value {
            Content::DeployFunction(_) => Ok(RevealType::DeployFunction),
            _ => Err(Error::RevealNotSupported),
        }
    }
}

#[derive(Debug, PartialEq, Eq, Clone, ToSchema, Serialize, Deserialize)]
#[schema(
    description = "An operation to reveal an operation with a large payload of type `RevealType`. \
            The root hash is the hash of the SignedOperation and the data is assumed to be available."
)]
#[serde(rename_all = "camelCase")]
pub struct RevealLargePayload {
    /// The root hash of the preimage of the operation used to reveal the operation data.
    #[schema(value_type = String)]
    pub root_hash: PreimageHash,
    /// The type of operation being revealed.
    #[schema(value_type = String, example = "DeployFunction")]
    pub reveal_type: RevealType,
    /// The original operation hash that is being revealed.
    pub original_op_hash: OperationHash,
}

#[cfg(feature = "v2_runtime")]
#[derive(Debug, PartialEq, Eq, Clone, ToSchema, Serialize, Deserialize)]
#[schema(description = "Response to an OracleRequest sent by the enshrined Oracle node")]
#[serde(rename_all = "camelCase")]
pub struct OracleResponse {
    /// The request id of the OracleRequest that is being responded to
    pub request_id: RequestId,
    /// The response to the OracleRequest
    #[schema(value_type = String)]
    pub response: Response,
}

#[derive(
    Debug, From, Serialize, Deserialize, PartialEq, Eq, Clone, ToSchema, Encode, Decode,
)]
#[serde(tag = "_type")]
pub enum Content {
    #[schema(title = "DeployFunction")]
    DeployFunction(#[bincode(with_serde)] DeployFunction),
    #[schema(title = "RunFunction")]
    RunFunction(#[bincode(with_serde)] RunFunction),
    #[schema(title = "RevealLargePayload")]
    RevealLargePayload(#[bincode(with_serde)] RevealLargePayload),
    #[cfg(feature = "v2_runtime")]
    #[schema(title = "OracleResponse")]
    OracleResponse(#[bincode(with_serde)] OracleResponse),
}

impl Content {
    pub fn new_reveal_large_payload(
        root_hash: PreimageHash,
        reveal_type: RevealType,
        original_op_hash: OperationHash,
    ) -> Self {
        Content::RevealLargePayload(RevealLargePayload {
            root_hash,
            reveal_type,
            original_op_hash,
        })
    }
}

#[derive(
    Debug, Deref, Serialize, Deserialize, PartialEq, Eq, ToSchema, Encode, Decode, Clone,
)]
pub struct SignedOperation {
    signature: Signature,
    #[deref]
    inner: Operation,
}

impl SignedOperation {
    pub fn new(signature: Signature, inner: Operation) -> Self {
        Self { signature, inner }
    }

    pub fn hash(&self) -> Blake2b {
        self.inner.hash()
    }

    pub fn verify(&self) -> Result<()> {
        let hash = self.inner.hash();
        Ok(self
            .signature
            .verify(&self.inner.public_key, hash.as_ref())?)
    }

    pub fn verify_ref(&self) -> Result<&Operation> {
        let hash = self.inner.hash();
        self.signature
            .verify(&self.inner.public_key, hash.as_ref())?;

        Ok(&self.inner)
    }
}

impl From<SignedOperation> for Operation {
    fn from(value: SignedOperation) -> Self {
        value.inner
    }
}

pub mod internal {
    use tezos_smart_rollup::michelson::ticket::TicketHash;

    use super::*;

    #[derive(Debug, Serialize, Deserialize, PartialEq, Eq, Clone, Copy)]
    pub struct InboxId {
        // L1 inbox message level
        pub l1_level: u32,
        // Unique id of inbox message (per level)
        pub l1_message_id: u32,
    }

    impl InboxId {
        pub fn to_bytes(&self) -> [u8; 8] {
            let mut buf = [0u8; 8];
            buf[..4].copy_from_slice(&self.l1_level.to_be_bytes());
            buf[4..].copy_from_slice(&self.l1_message_id.to_be_bytes());
            buf
        }

        pub fn hash(&self) -> OperationHash {
            let seed = self.to_bytes();
            Blake2b::from(seed.as_slice())
        }
    }

    #[derive(Debug, Serialize, Deserialize, PartialEq, Eq, Clone)]
    pub struct Deposit {
        // Inbox message id
        pub inbox_id: InboxId,
        // Amount to deposit
        pub amount: Amount,
        // Receiver address
        pub receiver: Address,
        /// Source of the deposit message. Must be a user address
        pub source: PublicKeyHash,
    }

    impl Deposit {
        pub fn hash(&self) -> OperationHash {
            self.inbox_id.hash()
        }
    }

    #[derive(Debug, PartialEq, Eq, Clone)]
    pub struct FaDeposit {
        // Inbox message id
        pub inbox_id: InboxId,
        // Amount to deposit
        pub amount: Amount,
        // Final deposit receiver address
        pub receiver: Address,
        // Optional proxy contract
        pub proxy_smart_function: Option<Address>,
        // Ticket hash
        pub ticket_hash: TicketHash,
        /// Source of the deposit message. Must be a user address
        pub source: PublicKeyHash,
    }

    impl FaDeposit {
        fn json(&self) -> serde_json::Value {
            serde_json::json!({
                "receiver": self.receiver,
                "amount": self.amount,
                "ticketHash": self.ticket_hash.to_string(),
                "source": self.source,
            })
        }

        pub fn to_http_body(&self) -> HttpBody {
            self.json().into()
        }

        pub fn hash(&self) -> OperationHash {
            self.inbox_id.hash()
        }
    }
}

#[derive(Debug, PartialEq, Eq, Clone)]
pub enum InternalOperation {
    Deposit(internal::Deposit),
    FaDeposit(internal::FaDeposit),
}

pub mod openapi {
    use utoipa::{
        openapi::{schema::AdditionalProperties, Object, ObjectBuilder, RefOr, Schema},
        schema,
    };

    use crate::executor::smart_function::{X_JSTZ_AMOUNT, X_JSTZ_TRANSFER};

    fn http_headers(
        properties: Vec<(impl Into<String>, impl Into<RefOr<Schema>>)>,
    ) -> Object {
        let mut builder = ObjectBuilder::new();
        for (property_name, component) in properties {
            builder = builder.property(property_name, component);
        }
        builder
            .additional_properties(Some(AdditionalProperties::FreeForm(true)))
            .description(Some("Any valid HTTP headers"))
            .build()
    }

    pub fn request_headers() -> Object {
        http_headers(vec![(
            X_JSTZ_TRANSFER,
            schema!(u64)
                .minimum(Some(1))
                .description(Some("Amount in mutez to transfer on request")),
        )])
    }

    pub fn response_headers() -> Object {
        http_headers(vec![(
            X_JSTZ_AMOUNT,
            schema!(u64)
                .minimum(Some(1))
                .read_only(Some(true))
                .description(Some("Amount in mutez that was transferred on response")),
        )])
    }
}

#[cfg(test)]
mod test {
    use super::{Content, DeployFunction, RevealLargePayload, RevealType, RunFunction};
    use super::{Operation, SignedOperation};
    use crate::context::account::{Account, Address, Nonce};
    use crate::operation::internal::FaDeposit;
    use crate::operation::OperationHash;
    use crate::runtime::ParsedCode;
    use crate::HttpBody;
    use http::{HeaderMap, Method, Uri};
    use jstz_core::reveal_data::PreimageHash;
<<<<<<< HEAD
    use jstz_core::{kv::Transaction, BinEncodable};
    use jstz_crypto::hash::Hash;
=======
    use jstz_core::BinEncodable;
>>>>>>> 3c7f99cf
    use jstz_crypto::{public_key::PublicKey, public_key_hash::PublicKeyHash};
    use jstz_mock::host::JstzMockHost;
    #[cfg(feature = "v2_runtime")]
    use jstz_utils::{test_util::alice_keys, KeyPair};
    use serde_json::json;
    use tezos_smart_rollup::michelson::ticket::TicketHash;

    fn run_function_content() -> Content {
        let body = HttpBody::from_string(r#"{"value":1"}"#.to_string());
        Content::RunFunction(RunFunction {
            uri: Uri::try_from(
                "jstz://tz1cD5CuvAALcxgypqBXcBQEA8dkLJivoFjU/nfts?status=sold",
            )
            .unwrap(),
            method: Method::POST,
            headers: HeaderMap::new(),
            body,
            gas_limit: 10000,
        })
    }

    fn deploy_function_content() -> Content {
        let raw_code =
            r#"export default () => new Response("hello world!");"#.to_string();
        let function_code = ParsedCode::try_from(raw_code).unwrap();
        let account_credit = 100000;
        Content::DeployFunction(DeployFunction {
            function_code,
            account_credit,
        })
    }

    fn dummy_content() -> Content {
        // Simply picks one the existing test content we have
        run_function_content()
    }

    #[test]
    fn test_encoding_run_function_json_round_trip() {
        let run_function = run_function_content();
        let json = serde_json::to_value(&run_function).unwrap();
        assert_eq!(
            json,
            json!({
                "_type":"RunFunction",
                "body":"eyJ2YWx1ZSI6MSJ9",
                "gasLimit":10000,
                "headers":{},
                "method":"POST",
                "uri":"jstz://tz1cD5CuvAALcxgypqBXcBQEA8dkLJivoFjU/nfts?status=sold"
            })
        );
        let decoded = serde_json::from_value::<Content>(json).unwrap();
        assert_eq!(run_function, decoded);
    }

    #[test]
    fn test_run_function_bin_round_trip() {
        let run_function = run_function_content();
        let binary = run_function.encode().unwrap();
        let bin_decoded = Content::decode(binary.as_slice()).unwrap();
        assert_eq!(run_function, bin_decoded);
    }

    #[test]
    fn test_deploy_function_json_round_trip() {
        let deploy_function = deploy_function_content();
        let json = serde_json::to_value(&deploy_function).unwrap();
        assert_eq!(
            json,
            json!({
                "_type":"DeployFunction",
                "accountCredit":100000,
                "functionCode":"export default () => new Response(\"hello world!\");"
            })
        );
        let decoded = serde_json::from_value::<Content>(json).unwrap();
        assert_eq!(deploy_function, decoded);
    }

    #[test]
    fn test_deploy_function_bin_round_trip() {
        let deploy_function = deploy_function_content();
        let binary = deploy_function.encode().unwrap();
        let bin_decoded = Content::decode(binary.as_slice()).unwrap();
        assert_eq!(deploy_function, bin_decoded);
    }

    fn mock_hrt_with_nonces<'a>(
        nonces: impl IntoIterator<Item = &'a (PublicKeyHash, Nonce)>,
    ) -> JstzMockHost {
        let mut hrt = JstzMockHost::default();

        for (address, nonce) in nonces {
            Account::storage_set_nonce(hrt.rt(), address, *nonce).unwrap();
        }

        hrt
    }

    fn dummy_operation(public_key: PublicKey, nonce: Nonce) -> Operation {
        Operation {
            public_key,
            nonce,
            content: dummy_content(),
        }
    }

    #[test]
    fn test_verify_nonce_checks_and_increments_nonce() {
        let nonce = Nonce(42);
        let mut hrt = mock_hrt_with_nonces(&[(jstz_mock::pkh1(), nonce)]);

        let operation = dummy_operation(jstz_mock::pk1(), nonce);
        assert!(operation.verify_nonce(hrt.rt()).is_ok());

        let updated_nonce =
            Account::storage_get_nonce(hrt.rt(), &jstz_mock::pkh1()).unwrap();
        assert_eq!(updated_nonce, nonce.next());
    }

    #[test]
    fn test_verify_nonce_incorrect() {
        let mut hrt = mock_hrt_with_nonces(&[(jstz_mock::pkh1(), Nonce(1337))]);

        let operation = dummy_operation(jstz_mock::pk1(), Nonce(42));
        assert!(operation.verify_nonce(hrt.rt()).is_err());
    }

    #[test]
    fn test_verify_nonce_prevents_replay() {
        let mut hrt = mock_hrt_with_nonces(&[(jstz_mock::pkh1(), Nonce(7))]);

        let operation = dummy_operation(jstz_mock::pk1(), Nonce(7));

        assert!(operation.verify_nonce(hrt.rt()).is_ok());

        // Replaying the operation fails
        assert!(operation.verify_nonce(hrt.rt()).is_err());
    }

    #[test]
    fn test_verify_signed_op_is_ok_for_valid_signature() {
        let operation = dummy_operation(jstz_mock::pk1(), Nonce::default());

        let hash = operation.hash();
        let signature = jstz_mock::sk1().sign(hash).unwrap();
        let signed_operation = SignedOperation::new(signature, operation);

        assert!(signed_operation.verify().is_ok())
    }

    #[test]
    fn test_verify_signed_op_is_err_with_bad_sig() {
        let operation = dummy_operation(jstz_mock::pk1(), Nonce::default());

        let signature = jstz_mock::sk1().sign(b"badsig").unwrap();
        let signed_operation = SignedOperation::new(signature, operation);

        assert!(signed_operation.verify().is_err())
    }

    #[test]
    fn test_verify_signed_op_is_err_when_signed_by_other() {
        let operation = dummy_operation(jstz_mock::pk1(), Nonce::default());

        let signature = jstz_mock::sk2().sign(operation.hash()).unwrap();
        let signed_operation = SignedOperation::new(signature, operation);

        assert!(signed_operation.verify().is_err())
    }

    #[test]
    fn test_verify_signed_op_is_err_with_tampered_op() {
        let mut operation = dummy_operation(jstz_mock::pk1(), Nonce::default());

        let hash = operation.hash();
        let signature = jstz_mock::sk1().sign(hash).unwrap();

        // Be evil, say the operation is from someone else
        operation.public_key = jstz_mock::pk2();

        let signed_operation = SignedOperation::new(signature, operation);
        assert!(signed_operation.verify().is_err())
    }

    #[test]
    fn test_reveal_large_payload_operation_json_round_trip() {
        let reveal_large_payload_operation =
            Content::RevealLargePayload(RevealLargePayload {
                root_hash: PreimageHash::default(),
                reveal_type: RevealType::DeployFunction,
                original_op_hash: OperationHash::default(),
            });

        let json = serde_json::to_value(&reveal_large_payload_operation).unwrap();

        // Check the structure without hardcoding the exact serialization of root_hash
        let json_obj = json.as_object().unwrap();
        assert_eq!(json_obj.get("_type").unwrap(), "RevealLargePayload");
        assert_eq!(json_obj.get("revealType").unwrap(), "DeployFunction");
        assert!(json_obj.contains_key("rootHash"));

        let decoded = serde_json::from_value::<Content>(json).unwrap();
        assert_eq!(reveal_large_payload_operation, decoded);
    }

    #[test]
    fn test_reveal_large_payload_operation_bin_round_trip() {
        let reveal_large_payload_operation =
            Content::RevealLargePayload(RevealLargePayload {
                root_hash: PreimageHash::default(),
                reveal_type: RevealType::DeployFunction,
                original_op_hash: OperationHash::default(),
            });

        let binary = reveal_large_payload_operation.encode().unwrap();
        let bin_decoded = Content::decode(binary.as_slice()).unwrap();
        assert_eq!(reveal_large_payload_operation, bin_decoded);
    }

    #[cfg(feature = "v2_runtime")]
    #[test]
    fn test_oracle_response_signed_operation_json_round_trip() {
        use http::HeaderValue;

        use crate::runtime::v2::fetch::http::{convert_header_map, Response};

        use super::OracleResponse;
        let mut header_map = HeaderMap::new();
        header_map.append("test1", HeaderValue::from_str("value1").unwrap());
        header_map.append("test2", HeaderValue::from_str("value2").unwrap());
        header_map.append("test2", HeaderValue::from_str("value3").unwrap());
        let KeyPair(alice_pk, alice_sk) = alice_keys();
        let headers = convert_header_map(header_map);
        let op = Operation {
            public_key: alice_pk,
            nonce: 21943045950.into(),
            content: Content::OracleResponse(OracleResponse {
                request_id: 284958,
                response: Response {
                    status: 404,
                    status_text: "Not Found".into(),
                    headers: headers,
                    body: vec![].into(),
                },
            }),
        };
        let signature = alice_sk.sign(op.hash()).unwrap();
        let signed_op = SignedOperation {
            signature,
            inner: op,
        };
        let json = serde_json::to_vec(&signed_op).unwrap();
        let decoded: SignedOperation = serde_json::from_slice(json.as_slice()).unwrap();

        assert_eq!(signed_op, decoded)
    }

    #[test]
    fn fa_deposit_json() {
        let d = FaDeposit {
            inbox_id: 1,
            amount: 10,
            source: PublicKeyHash::from_base58("tz1ia78UBMgdmVf8b2vu5y8Rd148p9e2yn2h")
                .unwrap(),
            receiver: Address::from_base58("tz1W8rEphWEjMcD1HsxEhsBFocfMeGsW7Qxg")
                .unwrap(),
            proxy_smart_function: None,
            ticket_hash: TicketHash::try_from(
                "0000000000000000000000000000000000000000000000000000000000000000"
                    .to_string(),
            )
            .unwrap(),
        };

        assert_eq!(
            serde_json::from_slice::<serde_json::Value>(&d.to_http_body().unwrap())
                .unwrap(),
            serde_json::json!({
                "receiver": "tz1W8rEphWEjMcD1HsxEhsBFocfMeGsW7Qxg",
                "amount": 10,
                "ticketHash": "0000000000000000000000000000000000000000000000000000000000000000",
                "source": "tz1ia78UBMgdmVf8b2vu5y8Rd148p9e2yn2h",
            })
        );
    }
}<|MERGE_RESOLUTION|>--- conflicted
+++ resolved
@@ -400,12 +400,8 @@
     use crate::HttpBody;
     use http::{HeaderMap, Method, Uri};
     use jstz_core::reveal_data::PreimageHash;
-<<<<<<< HEAD
     use jstz_core::{kv::Transaction, BinEncodable};
     use jstz_crypto::hash::Hash;
-=======
-    use jstz_core::BinEncodable;
->>>>>>> 3c7f99cf
     use jstz_crypto::{public_key::PublicKey, public_key_hash::PublicKeyHash};
     use jstz_mock::host::JstzMockHost;
     #[cfg(feature = "v2_runtime")]

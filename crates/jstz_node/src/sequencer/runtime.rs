use std::path::PathBuf;

use anyhow::{anyhow, bail, Context};
use jstz_core::kv::{Storage, Transaction};
use jstz_crypto::{
    hash::Hash, public_key::PublicKey, smart_function_hash::SmartFunctionHash,
};
use jstz_kernel::inbox::Message;
use jstz_proto::executor::{execute_internal_operation, execute_operation};
use jstz_utils::KeyPair;
use tezos_smart_rollup::{
    prelude::{debug_msg, Runtime},
    storage::path::RefPath,
};

use super::{db::Db, host::Host};

const TICKETER_PATH: RefPath = RefPath::assert_from(b"/ticketer");
const INJECTOR_PATH: RefPath = RefPath::assert_from(b"/injector");

pub const TICKETER: &str = "KT1F3MuqvT9Yz57TgCS3EkDcKNZe9HpiavUJ";
pub const JSTZ_ROLLUP_ADDRESS: &str = "sr1PuFMgaRUN12rKQ3J2ae5psNtwCxPNmGNK";

pub fn init_host(
    db: Db,
    preimage_dir: PathBuf,
    injector: &KeyPair,
) -> anyhow::Result<Host> {
    let mut host = Host::new(db, preimage_dir);
    let ticketer = SmartFunctionHash::from_base58(TICKETER)
        .context("failed to parse ticketer address")?;

    host.store_write_all(
        &TICKETER_PATH,
        &bincode::encode_to_vec(&ticketer, bincode::config::legacy())
            .context("failed to encode ticketer")?,
    )
    .context("failed to write ticketer to host store")?;

    host.store_write_all(
        &INJECTOR_PATH,
        &bincode::encode_to_vec(&injector.0, bincode::config::legacy())
            .context("failed to encode injector")?,
    )
    .context("failed to write injector to host store")?;

    Ok(host)
}

fn read_ticketer(rt: &impl Runtime) -> Option<SmartFunctionHash> {
    Storage::get(rt, &TICKETER_PATH).ok()?
}

fn read_injector(rt: &impl Runtime) -> Option<PublicKey> {
    Storage::get(rt, &INJECTOR_PATH).ok()?
}

pub async fn process_message(rt: &mut impl Runtime, op: Message) -> anyhow::Result<()> {
    let ticketer = read_ticketer(rt).ok_or(anyhow!("Ticketer not found"))?;
    let injector = read_injector(rt).ok_or(anyhow!("Revealer not found"))?;
    let mut tx = Transaction::default();
    tx.begin();
    let receipt = match op {
        Message::External(op) => {
            execute_operation(rt, &mut tx, op, &ticketer, &injector).await
        }
        Message::Internal(op) => execute_internal_operation(rt, &mut tx, op).await,
    };
    receipt
        .write(rt, &mut tx)
        .map_err(|e| anyhow!("failed to write receipt: {e}"))?;

    if let Err(commit_error) = tx.commit(rt) {
        let msg = format!("Failed to commit transaction: {commit_error:?}");
        debug_msg!(rt, "{msg}\n");
        bail!(msg)
    }
    Ok(())
}

#[cfg(test)]
mod tests {
    use super::*;
    use std::{
        io::{Read, Write},
        path::PathBuf,
    };

    use axum::http::{HeaderMap, Method, StatusCode, Uri};
    use jstz_core::{host::HostRuntime, reveal_data::RevealData, BinEncodable};
    use jstz_crypto::{
        hash::Hash,
        public_key::PublicKey,
        secret_key::SecretKey,
        smart_function_hash::{Kt1Hash, SmartFunctionHash},
    };
    use jstz_proto::{
        context::account::{Account, Address, Nonce, UserAccount},
        executor::fa_deposit::FaDepositReceipt,
        operation::{
            internal::{Deposit, FaDeposit, InboxId},
            Content, DeployFunction, InternalOperation, Operation, RevealLargePayload,
            RunFunction, SignedOperation,
        },
        receipt::{
            DeployFunctionReceipt, DepositReceipt, Receipt, ReceiptContent,
            ReceiptResult, RunFunctionReceipt,
        },
        runtime::ParsedCode,
        HttpBody,
    };
    use tempfile::{NamedTempFile, TempDir};
    use tezos_smart_rollup::{
        michelson::ticket::TicketHash,
        storage::path::{OwnedPath, RefPath},
    };

    use crate::{sequencer::db::Db, test::default_injector};

    fn dummy_op(nonce: u64, content: Content) -> SignedOperation {
        let operation = Operation {
            public_key: jstz_mock::pk1(),
            nonce: Nonce(nonce),
            content,
        };
        SignedOperation::new(jstz_mock::sk1().sign(operation.hash()).unwrap(), operation)
    }

    #[test]
    fn init_host() {
        let keys = KeyPair(
            PublicKey::from_base58(
                "edpkv8EUUH68jmo3f7Um5PezmfGrRF24gnfLpH3sVNwJnV5bVCxL2n",
            )
            .unwrap(),
            SecretKey::from_base58(
                "edsk4QLrcijEffxV31gGdN2HU7UpyJjA8drFoNcmnB28n89YjPNRFm",
            )
            .unwrap(),
        );
        let db_file = NamedTempFile::new().unwrap();
        let db = Db::init(Some(db_file.path().to_str().unwrap())).unwrap();
        let rt = super::init_host(db, PathBuf::new(), &keys).unwrap();
        assert_eq!(
            super::read_ticketer(&rt).unwrap(),
            SmartFunctionHash::from_base58(TICKETER).unwrap()
        );
        assert_eq!(
            super::read_injector(&rt).expect("Revealer not found"),
            keys.0
        );
    }

    #[tokio::test]
    async fn process_message() {
        // Using a slightly complicated scenario here to check if transaction works properly.
        let db_file = NamedTempFile::new().unwrap();
        let db = Db::init(Some(db_file.path().to_str().unwrap())).unwrap();
        let debug_log_file = NamedTempFile::new().unwrap();
        let mut h = super::init_host(db, PathBuf::new(), &default_injector())
            .unwrap()
            .with_debug_log_file(debug_log_file.path())
            .unwrap();

        // This smart function has about 8k characters. The runtime is okay with it and simply
        // stores it in the data store, though this would not work with a rollup.
        let deploy_op = dummy_op( 0, Content::DeployFunction(DeployFunction {function_code: ParsedCode::try_from(format!("const handler = async () => {{ const s = \"{}\"; const myHeaders = new Headers();  myHeaders.append(\"X-JSTZ-TRANSFER\", \"1\"); return await fetch(new Request(\"jstz://tz1KqTpEZ7Yob7QbPE4Hy4Wo8fHG8LhKxZSx/\", {{ headers: myHeaders }})); }}; export default handler;", "a".repeat(8000))).unwrap(), account_credit: 1}));

        let call_op = dummy_op(
            1,
            Content::RunFunction(RunFunction {
                uri: Uri::from_static("jstz://KT1WjrJgoaEDHF2RmhhnpjjiwBkt4nA2MiMo/"),
                method: Method::GET,
                headers: HeaderMap::new(),
                body: HttpBody::empty(),
                gas_limit: 550000,
            }),
        );

        let src_account_address = jstz_mock::pkh1();
        let dst_account_address = "tz1KqTpEZ7Yob7QbPE4Hy4Wo8fHG8LhKxZSx";

        let dst_account_path =
            OwnedPath::try_from(format!("/jstz_account/{dst_account_address}")).unwrap();

        // The destination account should not exist yet
        assert!(h.store_has(&dst_account_path).unwrap().is_none());

        // Initialise account that deploys the function
        h.store_write_all(
            &RefPath::assert_from(
                format!("/jstz_account/{src_account_address}").as_bytes(),
            ),
            &Account::User(UserAccount {
                amount: 1000000,
                nonce: Nonce(0),
            })
            .encode()
            .unwrap(),
        )
        .unwrap();

        // Deploy smart function
        let deploy_op_hash = deploy_op.hash();
        super::process_message(&mut h, Message::External(deploy_op))
            .await
            .unwrap();
        let v = Receipt::decode(
            &h.store_read_all(&RefPath::assert_from(
                format!("/jstz_receipt/{deploy_op_hash}").as_bytes(),
            ))
            .unwrap(),
        )
        .unwrap();
        assert!(matches!(
            v.result,
            ReceiptResult::Success(ReceiptContent::DeployFunction(
                DeployFunctionReceipt { address: SmartFunctionHash(Kt1Hash(addr)) }
            )) if addr.to_base58_check() == "KT1WjrJgoaEDHF2RmhhnpjjiwBkt4nA2MiMo"
        ));

        // Call smart function
        let call_op_hash = call_op.hash();
        super::process_message(&mut h, Message::External(call_op))
            .await
            .unwrap();
        let v = Receipt::decode(
            &h.store_read_all(&RefPath::assert_from(
                format!("/jstz_receipt/{call_op_hash}").as_bytes(),
            ))
            .unwrap(),
        )
        .unwrap();
        assert!(matches!(
            v.result,
            ReceiptResult::Success(ReceiptContent::RunFunction(RunFunctionReceipt {
                body: _,
                status_code: StatusCode::OK,
                headers: _
            }))
        ));

        // Check if transfer is performed by the smart function
        let account =
            Account::decode(&h.store_read_all(&dst_account_path).unwrap()).unwrap();
        assert!(matches!(
            account,
            Account::User(UserAccount {
                amount: 1,
                nonce: Nonce(0),
            })
        ));

        // Check debug log file
        let mut buf = String::new();
        std::fs::File::open(debug_log_file.path())
            .unwrap()
            .read_to_string(&mut buf)
            .unwrap();
        assert!(
            buf.contains("Smart function deployed: KT1WjrJgoaEDHF2RmhhnpjjiwBkt4nA2MiMo")
        );
    }

    #[tokio::test]
    async fn process_message_deposit() {
        // Using a slightly complicated scenario here to check if transaction works properly.
        let db_file = NamedTempFile::new().unwrap();
        let db = Db::init(Some(db_file.path().to_str().unwrap())).unwrap();
        let mut h = super::init_host(db, PathBuf::new(), &default_injector()).unwrap();

        let receiver =
            Address::from_base58("tz1KqTpEZ7Yob7QbPE4Hy4Wo8fHG8LhKxZSx").unwrap();

        let deposit = Deposit {
            inbox_id: InboxId {
                l1_level: 1,
                l1_message_id: 1,
            },
            amount: 10,
            receiver,
<<<<<<< HEAD
            source: jstz_mock::account1(),
        }));
=======
        };
        let op_hash = deposit.hash();
        let deposit_op = Message::Internal(InternalOperation::Deposit(deposit));
>>>>>>> 9f8e3991

        let dst_account_path =
            RefPath::assert_from(b"/jstz_account/tz1KqTpEZ7Yob7QbPE4Hy4Wo8fHG8LhKxZSx");

        // The destination account should not exist yet
        assert!(h.store_has(&dst_account_path).unwrap().is_none());

        // Initialise the receiver account
        h.store_write_all(
            &RefPath::assert_from(b"/jstz_account/tz1KqTpEZ7Yob7QbPE4Hy4Wo8fHG8LhKxZSx"),
            &Account::User(UserAccount {
                amount: 0,
                nonce: Nonce(0),
            })
            .encode()
            .unwrap(),
        )
        .unwrap();

        // Execute the deposit
        super::process_message(&mut h, deposit_op).await.unwrap();
        let v = Receipt::decode(
            &h.store_read_all(&RefPath::assert_from(
                format!("/jstz_receipt/{op_hash}").as_bytes(),
            ))
            .unwrap(),
        )
        .unwrap();
        assert!(matches!(
            v.result,
            ReceiptResult::Success(ReceiptContent::Deposit(DepositReceipt {
                updated_balance: 10,
                ..
            }))
        ));

        // Check if transfer is performed by the smart function
        let account =
            Account::decode(&h.store_read_all(&dst_account_path).unwrap()).unwrap();
        assert!(matches!(
            account,
            Account::User(UserAccount {
                amount: 10,
                nonce: Nonce(0),
            })
        ));
    }

    #[tokio::test]
    async fn process_message_fa_deposit() {
        // Using a slightly complicated scenario here to check if transaction works properly.
        let db_file = NamedTempFile::new().unwrap();
        let db = Db::init(Some(db_file.path().to_str().unwrap())).unwrap();
        let mut h = super::init_host(db, PathBuf::new(), &default_injector()).unwrap();

        let receiver =
            Address::from_base58("tz1KqTpEZ7Yob7QbPE4Hy4Wo8fHG8LhKxZSx").unwrap();

        let fa_deposit = FaDeposit {
            inbox_id: InboxId {
                l1_level: 1,
                l1_message_id: 1,
            },
            amount: 10,
            source: jstz_mock::account1(),
            receiver,
            proxy_smart_function: None,
            ticket_hash: TicketHash::try_from(
                "0000000000000000000000000000000000000000000000000000000000000000"
                    .to_string(),
            )
            .unwrap(),
        };
        let op_hash = fa_deposit.hash();
        let fa_deposit_op = Message::Internal(InternalOperation::FaDeposit(fa_deposit));

        // Execute the deposit
        super::process_message(&mut h, fa_deposit_op).await.unwrap();
        let v = Receipt::decode(
            &h.store_read_all(&RefPath::assert_from(
                format!("/jstz_receipt/{op_hash}").as_bytes(),
            ))
            .unwrap(),
        )
        .unwrap();

        assert!(matches!(
            v.result,
            ReceiptResult::Success(ReceiptContent::FaDeposit(FaDepositReceipt {
                receiver : Address::User(addr),
                ticket_balance,
                ..
            })) if ticket_balance == 10 && addr.to_base58() == "tz1KqTpEZ7Yob7QbPE4Hy4Wo8fHG8LhKxZSx"
        ));
    }

    #[tokio::test]
    async fn process_message_large_payload() {
        let db_file = NamedTempFile::new().unwrap();
        let db = Db::init(Some(db_file.path().to_str().unwrap())).unwrap();
        let preimage_dir = TempDir::new().unwrap();
        let path = preimage_dir.path().to_path_buf();

        let injector_sk = SecretKey::from_base58(
            "edsk3gUfUPyBSfrS9CCgmCiQsTCHGkviBDusMxDJstFtojtc1zcpsh",
        )
        .unwrap();

        // Deploy large smart function
        let deploy_fn = Operation {
            public_key: PublicKey::from_base58("edpkuBknW28nW72KG6RoHtYW7p12T6GKc7nAbwYX5m8Wd9sDVC9yav").unwrap(),
            nonce: 1.into(),
            content: DeployFunction {
                // # Safety: Ok in test
                function_code:
                    ParsedCode::try_from(format!(
                        "const handler = (request) => {{ let x = '{}'; return new Response('this is a big function'); }}; export default handler;",
                        "a".repeat(5000))).unwrap()
                ,
                account_credit: 0,
            }
            .into(),
        };
        let deploy_op_hash = hex::encode(deploy_fn.hash());
        let signature = injector_sk.sign(deploy_fn.hash()).unwrap();
        let signed_deploy_fn = SignedOperation::new(signature, deploy_fn);

        let preimage_hash =
            // 5345 bytes, 3 pages
            RevealData::encode_and_prepare_preimages(&signed_deploy_fn, |hash, data| {
                std::fs::File::create(path.join(hash.to_string()))
                    .unwrap()
                    .write_all(&data)
                    .unwrap();
            })
            .unwrap();

        let large_payload = Operation {
            public_key: PublicKey::from_base58(
                "edpkuBknW28nW72KG6RoHtYW7p12T6GKc7nAbwYX5m8Wd9sDVC9yav",
            )
            .unwrap(),
            nonce: 0.into(),
            content: RevealLargePayload {
                root_hash: preimage_hash,
                reveal_type: jstz_proto::operation::RevealType::DeployFunction,
                original_op_hash: signed_deploy_fn.hash(),
            }
            .into(),
        };

        let signature = injector_sk.sign(large_payload.hash()).unwrap();
        let signed_large_payload = SignedOperation::new(signature, large_payload);

        let mut h = super::init_host(db, path, &default_injector()).unwrap();

        super::process_message(&mut h, Message::External(signed_large_payload))
            .await
            .unwrap();
        let v = Receipt::decode(
            &h.store_read_all(
                &OwnedPath::try_from(format!("/jstz_receipt/{deploy_op_hash}")).unwrap(),
            )
            .unwrap(),
        )
        .unwrap();
        assert!(matches!(
            v.result,
            ReceiptResult::Success(ReceiptContent::DeployFunction(
                DeployFunctionReceipt { address: SmartFunctionHash(Kt1Hash(addr)) }
            )) if addr.to_base58_check() == "KT1FTckranMJ2on3TDufWqJumzSyRUd1tQf2"
        ));

        let run_op = Operation {
            public_key: PublicKey::from_base58(
                "edpkuERbaNDzoXLskejBgBtySZxFN84t4iBKoSHYKRfzbK74HoP1zX",
            )
            .unwrap(),
            nonce: 0.into(),
            content: Content::RunFunction(RunFunction {
                uri: Uri::from_static("jstz://KT1FTckranMJ2on3TDufWqJumzSyRUd1tQf2/"),
                method: Method::GET,
                headers: HeaderMap::new(),
                body: HttpBody::empty(),
                gas_limit: 550000,
            }),
        };
        let sk = SecretKey::from_base58(
            "edsk4aBPdyDUC4V7RJ5dFTKDTpzMP2sGbAfXSRMPYGdFmXorj9RAYp",
        )
        .unwrap();
        let signature = sk.sign(run_op.hash()).unwrap();
        let signed = SignedOperation::new(signature, run_op);

        let op_hash = signed.hash();

        super::process_message(&mut h, Message::External(signed))
            .await
            .unwrap();
        let v = Receipt::decode(
            &h.store_read_all(
                &OwnedPath::try_from(format!("/jstz_receipt/{op_hash}")).unwrap(),
            )
            .unwrap(),
        )
        .unwrap();
        assert!(matches!(
            v.result,
            ReceiptResult::Success(ReceiptContent::RunFunction(RunFunctionReceipt {
                body,
                status_code: StatusCode::OK,
                headers: _
            })) if String::from_utf8(body.clone().unwrap()).unwrap() == "this is a big function"));
    }
}<|MERGE_RESOLUTION|>--- conflicted
+++ resolved
@@ -279,14 +279,10 @@
             },
             amount: 10,
             receiver,
-<<<<<<< HEAD
             source: jstz_mock::account1(),
-        }));
-=======
         };
         let op_hash = deposit.hash();
         let deposit_op = Message::Internal(InternalOperation::Deposit(deposit));
->>>>>>> 9f8e3991
 
         let dst_account_path =
             RefPath::assert_from(b"/jstz_account/tz1KqTpEZ7Yob7QbPE4Hy4Wo8fHG8LhKxZSx");

#[cfg(feature = "blueprint")]
use crate::sequencer::db::BlueprintDb;
use crate::{
    config::KeyPair,
    sequencer::runtime::{init_host, process_message},
};
use std::{
    path::{Path, PathBuf},
    sync::{
        atomic::AtomicU64,
        mpsc::{channel, Sender, TryRecvError},
        Arc, RwLock,
    },
    thread::{spawn as spawn_thread, JoinHandle},
    time::{Duration, SystemTime},
};

use anyhow::Context;
use log::warn;

use super::{db::Db, inbox::parsing::ParsedInboxMessage, queue::OperationQueue};

#[cfg(feature = "v2_runtime")]
use super::inbox::parsing::LevelInfo;

pub struct Worker {
    thread_kill_sig: Sender<()>,
    inner: Option<JoinHandle<()>>,
    heartbeat: Arc<AtomicU64>,
}

impl Worker {
    pub fn heartbeat(&self) -> Arc<AtomicU64> {
        self.heartbeat.clone()
    }
}

impl Drop for Worker {
    fn drop(&mut self) {
        let _ = self.thread_kill_sig.send(());
        if let Some(h) = self.inner.take() {
            let _ = h.join();
        }
    }
}

pub fn spawn(
    queue: Arc<RwLock<OperationQueue>>,
    db: Db,
    injector: &KeyPair,
    preimage_dir: PathBuf,
    debug_log_path: Option<&Path>,
    #[cfg(feature = "blueprint")] blueprint_db: BlueprintDb,
    #[cfg(test)] on_exit: impl FnOnce() + Send + 'static,
) -> anyhow::Result<Worker> {
    let (thread_kill_sig, rx) = channel();
    let mut host_rt =
        init_host(db, preimage_dir, injector).context("failed to init host")?;
    if let Some(p) = debug_log_path {
        host_rt = host_rt
            .with_debug_log_file(p)
            .context("failed to set host debug log file")?;
    }
    let tokio_rt = tokio::runtime::Builder::new_current_thread()
        .enable_time()
        .build()
        .context("failed to build tokio runtime")?;
    let heartbeat = Arc::new(AtomicU64::default());
    Ok(Worker {
        thread_kill_sig,
        heartbeat: heartbeat.clone(),
        inner: Some(spawn_thread(move || {
            #[cfg(feature = "oracle")]
            run_event_loop(
                tokio_rt,
                host_rt,
                queue,
                heartbeat,
                rx,
                #[cfg(test)]
                on_exit,
            );

            #[cfg(not(feature = "oracle"))]
            tokio_rt.block_on(async {
                loop {
                    write_heartbeat(&heartbeat);

                    let v = {
                        match queue.write() {
                            Ok(mut q) => q.pop(),
                            Err(e) => {
                                warn!("worker failed to read from queue: {e:?}");
                                None
                            }
                        }
                    };

                    match v {
<<<<<<< HEAD
                        Some(op) => {
                            #[cfg(feature = "blueprint")]
                            if let Err(e) = blueprint_db.write(&op) {
                                warn!("error writing blueprint: {e:?}");
                            };
=======
                        Some(ParsedInboxMessage::JstzMessage(op)) => {
>>>>>>> cea983fe
                            if let Err(e) = process_message(&mut host_rt, op).await {
                                warn!("error processing message: {e:?}");
                            }
                        }
                        _ => tokio::time::sleep(Duration::from_millis(100)).await,
                    }

                    match rx.try_recv() {
                        Ok(_) | Err(TryRecvError::Disconnected) => {
                            #[cfg(test)]
                            on_exit();
                            break;
                        }
                        Err(TryRecvError::Empty) => {}
                    }
                }
            })
        })),
    })
}

#[cfg(feature = "v2_runtime")]
// See [jstz_kernel::riscv_kernel::run_event_loop]
fn run_event_loop(
    tokio_rt: tokio::runtime::Runtime,
    mut host: super::host::Host,
    queue: Arc<RwLock<OperationQueue>>,
    heartbeat: Arc<AtomicU64>,
    rx: std::sync::mpsc::Receiver<()>,
    #[cfg(test)] on_exit: impl FnOnce() + Send + 'static,
) {
    let local_set = tokio::task::LocalSet::new();
    jstz_proto::runtime::ProtocolContext::init_global(&mut host, 0).unwrap(); // unwrap to propagate error
    local_set.block_on(&tokio_rt, async {
        loop {
            write_heartbeat(&heartbeat);

            let v = {
                match queue.write() {
                    Ok(mut q) => q.pop(),
                    Err(e) => {
                        warn!("worker failed to read from queue: {e:?}");
                        None
                    }
                }
            };

            match v {
                Some(ParsedInboxMessage::JstzMessage(op)) => {
                    let mut hrt = host.clone();
                    local_set.spawn_local(async move {
                        if let Err(e) = process_message(&mut hrt, op).await {
                            warn!("error processing message: {e:?}");
                        }
                    });
                    tokio::task::yield_now().await;
                    tokio::task::yield_now().await;
                }
                Some(ParsedInboxMessage::LevelInfo(LevelInfo::Start)) => {
                    let mut hrt = host.clone();
                    let ctx = jstz_proto::runtime::PROTOCOL_CONTEXT
                        .get()
                        .expect("Protocol context should be initialized");
                    ctx.increment_level();
                    let oracle_ctx = ctx.oracle();
                    let mut oracle = oracle_ctx.lock();
                    oracle.gc_timeout_requests(&mut hrt);
                    tokio::task::yield_now().await;
                }
                _ => tokio::time::sleep(Duration::from_millis(100)).await,
            };

            match rx.try_recv() {
                Ok(_) | Err(TryRecvError::Disconnected) => {
                    #[cfg(test)]
                    on_exit();
                    break;
                }
                Err(TryRecvError::Empty) => {}
            }
        }
    })
}

fn write_heartbeat(heartbeat: &Arc<AtomicU64>) {
    let current_sec = SystemTime::now()
        .duration_since(SystemTime::UNIX_EPOCH)
        .unwrap_or_default()
        .as_secs();
    // safety: this worker should be the only writer
    heartbeat.store(current_sec, std::sync::atomic::Ordering::Relaxed);
}

#[cfg(not(feature = "blueprint"))]
#[cfg(test)]
mod tests {
    use std::{
        io::Read,
        path::PathBuf,
        sync::{Arc, Mutex, RwLock},
        thread,
        time::Duration,
    };

    use crate::sequencer::{db::Db, queue::OperationQueue, tests::dummy_op};
    use crate::{config::KeyPair, sequencer::inbox::test_utils::hash_of};
    use tempfile::NamedTempFile;

    #[test]
    fn worker_drop() {
        let q = Arc::new(RwLock::new(OperationQueue::new(0)));
        let v = Arc::new(Mutex::new(0));
        let cp = v.clone();
        let worker = super::spawn(
            q,
            Db::init(Some("")).unwrap(),
            &KeyPair::default(),
            PathBuf::new(),
            None,
            move || {
                *cp.lock().unwrap() += 1;
            },
        )
        .unwrap();

        let h = worker.heartbeat();
        let t1 = h.load(std::sync::atomic::Ordering::Relaxed);
        thread::sleep(Duration::from_millis(1100));
        // heartbeat should increment by at least 1
        let t2 = h.load(std::sync::atomic::Ordering::Relaxed);
        assert!(t2 > t1);

        drop(worker);

        // to ensure that the worker has enough time to pick up the signal
        thread::sleep(Duration::from_millis(2000));
        assert_eq!(*v.lock().unwrap(), 1);
        // heartbeat should not keep increasing
        let t3 = h.load(std::sync::atomic::Ordering::Relaxed);
        assert!(t3 - t2 <= 1);
    }

    #[test]
    fn worker_consume_queue() {
        let db_file = NamedTempFile::new().unwrap();
        let db = Db::init(Some(db_file.path().to_str().unwrap())).unwrap();
        let mut log_file = NamedTempFile::new().unwrap();
        let mut q = OperationQueue::new(1);
        let op = dummy_op();
        let receipt_key = format!("/jstz_receipt/{}", hash_of(&op));
        q.insert(op.clone()).unwrap();
        assert_eq!(q.len(), 1);
        assert!(!db.key_exists(&receipt_key).unwrap());

        let wrapper = Arc::new(RwLock::new(q));
        let cp = db.clone();
        let _worker = super::spawn(
            wrapper.clone(),
            cp,
            &KeyPair::default(),
            PathBuf::new(),
            Some(log_file.path()),
            move || {},
        );

        // to ensure that the worker has enough time to consume the queue
        thread::sleep(Duration::from_millis(1000));

        assert_eq!(wrapper.read().unwrap().len(), 0);
        // worker should process the message and the embedded runtime should produce a receipt
        assert!(db.key_exists(&receipt_key).unwrap());
        // check logs
        let mut buf = String::new();
        log_file.read_to_string(&mut buf).unwrap();
        assert!(
            buf.contains("Smart function deployed: KT19xhZJaQkEiVo6w3uRZor6VY5Z9KXZkQ1N")
        );
    }
}<|MERGE_RESOLUTION|>--- conflicted
+++ resolved
@@ -97,15 +97,11 @@
                     };
 
                     match v {
-<<<<<<< HEAD
-                        Some(op) => {
+                        Some(ParsedInboxMessage::JstzMessage(op)) => {
                             #[cfg(feature = "blueprint")]
                             if let Err(e) = blueprint_db.write(&op) {
                                 warn!("error writing blueprint: {e:?}");
                             };
-=======
-                        Some(ParsedInboxMessage::JstzMessage(op)) => {
->>>>>>> cea983fe
                             if let Err(e) = process_message(&mut host_rt, op).await {
                                 warn!("error processing message: {e:?}");
                             }

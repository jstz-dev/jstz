<<<<<<< HEAD
#[cfg(feature = "blueprint")]
use crate::sequencer::db::BlueprintDb;
use crate::sequencer::runtime::{init_host, process_message};
=======
use crate::{
    config::KeyPair,
    sequencer::runtime::{init_host, process_message},
};
>>>>>>> f9bf92b7
use std::{
    path::{Path, PathBuf},
    sync::{
        atomic::AtomicU64,
        mpsc::{channel, Sender, TryRecvError},
        Arc, RwLock,
    },
    thread::{spawn as spawn_thread, JoinHandle},
    time::{Duration, SystemTime},
};

use anyhow::Context;
use log::warn;

use super::{db::Db, queue::OperationQueue};

pub struct Worker {
    thread_kill_sig: Sender<()>,
    inner: Option<JoinHandle<()>>,
    heartbeat: Arc<AtomicU64>,
}

impl Worker {
    pub fn heartbeat(&self) -> Arc<AtomicU64> {
        self.heartbeat.clone()
    }
}

impl Drop for Worker {
    fn drop(&mut self) {
        let _ = self.thread_kill_sig.send(());
        if let Some(h) = self.inner.take() {
            let _ = h.join();
        }
    }
}

pub fn spawn(
    queue: Arc<RwLock<OperationQueue>>,
    db: Db,
    injector: &KeyPair,
    preimage_dir: PathBuf,
    debug_log_path: Option<&Path>,
    #[cfg(feature = "blueprint")] blueprint_db: BlueprintDb,
    #[cfg(test)] on_exit: impl FnOnce() + Send + 'static,
) -> anyhow::Result<Worker> {
    let (thread_kill_sig, rx) = channel();
    let mut host_rt =
        init_host(db, preimage_dir, injector).context("failed to init host")?;
    if let Some(p) = debug_log_path {
        host_rt = host_rt
            .with_debug_log_file(p)
            .context("failed to set host debug log file")?;
    }
    let tokio_rt = tokio::runtime::Builder::new_current_thread()
        .enable_time()
        .build()
        .context("failed to build tokio runtime")?;
    let heartbeat = Arc::new(AtomicU64::default());
    Ok(Worker {
        thread_kill_sig,
        heartbeat: heartbeat.clone(),
        inner: Some(spawn_thread(move || {
            tokio_rt.block_on(async {
                loop {
                    write_heartbeat(&heartbeat);

                    let v = {
                        match queue.write() {
                            Ok(mut q) => q.pop(),
                            Err(e) => {
                                warn!("worker failed to read from queue: {e:?}");
                                None
                            }
                        }
                    };

                    match v {
                        Some(op) => {
                            #[cfg(feature = "blueprint")]
                            if let Err(e) = blueprint_db.write(&op) {
                                warn!("error writing blueprint: {e:?}");
                            };
                            if let Err(e) = process_message(&mut host_rt, op).await {
                                warn!("error processing message: {e:?}");
                            }
                        }
                        None => tokio::time::sleep(Duration::from_millis(100)).await,
                    };

                    match rx.try_recv() {
                        Ok(_) | Err(TryRecvError::Disconnected) => {
                            #[cfg(test)]
                            on_exit();
                            break;
                        }
                        Err(TryRecvError::Empty) => {}
                    }
                }
            })
        })),
    })
}

fn write_heartbeat(heartbeat: &Arc<AtomicU64>) {
    let current_sec = SystemTime::now()
        .duration_since(SystemTime::UNIX_EPOCH)
        .unwrap_or_default()
        .as_secs();
    // safety: this worker should be the only writer
    heartbeat.store(current_sec, std::sync::atomic::Ordering::Relaxed);
}

#[cfg(not(feature = "blueprint"))]
#[cfg(test)]
mod tests {
    use std::{
        io::Read,
        path::PathBuf,
        sync::{Arc, Mutex, RwLock},
        thread,
        time::Duration,
    };

    use crate::sequencer::{db::Db, queue::OperationQueue, tests::dummy_op};
    use crate::{config::KeyPair, sequencer::inbox::test_utils::hash_of};
    use tempfile::NamedTempFile;

    #[test]
    fn worker_drop() {
        let q = Arc::new(RwLock::new(OperationQueue::new(0)));
        let v = Arc::new(Mutex::new(0));
        let cp = v.clone();
        let worker = super::spawn(
            q,
            Db::init(Some("")).unwrap(),
            &KeyPair::default(),
            PathBuf::new(),
            None,
            move || {
                *cp.lock().unwrap() += 1;
            },
        )
        .unwrap();

        let h = worker.heartbeat();
        let t1 = h.load(std::sync::atomic::Ordering::Relaxed);
        thread::sleep(Duration::from_millis(1100));
        // heartbeat should increment by at least 1
        let t2 = h.load(std::sync::atomic::Ordering::Relaxed);
        assert!(t2 > t1);

        drop(worker);

        // to ensure that the worker has enough time to pick up the signal
        thread::sleep(Duration::from_millis(2000));
        assert_eq!(*v.lock().unwrap(), 1);
        // heartbeat should not keep increasing
        let t3 = h.load(std::sync::atomic::Ordering::Relaxed);
        assert!(t3 - t2 <= 1);
    }

    #[test]
    fn worker_consume_queue() {
        let db_file = NamedTempFile::new().unwrap();
        let db = Db::init(Some(db_file.path().to_str().unwrap())).unwrap();
        let mut log_file = NamedTempFile::new().unwrap();
        let mut q = OperationQueue::new(1);
        let op = dummy_op();
        let receipt_key = format!("/jstz_receipt/{}", hash_of(&op));
        q.insert(op.clone()).unwrap();
        assert_eq!(q.len(), 1);
        assert!(!db.key_exists(&receipt_key).unwrap());

        let wrapper = Arc::new(RwLock::new(q));
        let cp = db.clone();
        let _worker = super::spawn(
            wrapper.clone(),
            cp,
            &KeyPair::default(),
            PathBuf::new(),
            Some(log_file.path()),
            move || {},
        );

        // to ensure that the worker has enough time to consume the queue
        thread::sleep(Duration::from_millis(1000));

        assert_eq!(wrapper.read().unwrap().len(), 0);
        // worker should process the message and the embedded runtime should produce a receipt
        assert!(db.key_exists(&receipt_key).unwrap());
        // check logs
        let mut buf = String::new();
        log_file.read_to_string(&mut buf).unwrap();
        assert!(
            buf.contains("Smart function deployed: KT19xhZJaQkEiVo6w3uRZor6VY5Z9KXZkQ1N")
        );
    }
}<|MERGE_RESOLUTION|>--- conflicted
+++ resolved
@@ -1,13 +1,9 @@
-<<<<<<< HEAD
 #[cfg(feature = "blueprint")]
 use crate::sequencer::db::BlueprintDb;
-use crate::sequencer::runtime::{init_host, process_message};
-=======
 use crate::{
     config::KeyPair,
     sequencer::runtime::{init_host, process_message},
 };
->>>>>>> f9bf92b7
 use std::{
     path::{Path, PathBuf},
     sync::{

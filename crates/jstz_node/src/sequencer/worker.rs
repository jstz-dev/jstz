--- conflicted
+++ resolved
@@ -1,13 +1,6 @@
-<<<<<<< HEAD
 #[cfg(feature = "blueprint")]
 use crate::sequencer::db::BlueprintDb;
-use crate::{
-    config::KeyPair,
-    sequencer::runtime::{init_host, process_message},
-};
-=======
 use crate::sequencer::runtime::{init_host, process_message};
->>>>>>> 50868801
 use std::{
     path::{Path, PathBuf},
     sync::{
@@ -105,25 +98,19 @@
                     };
 
                     match v {
-<<<<<<< HEAD
-                        Some(ParsedInboxMessage::JstzMessage(op)) => {
-                            #[cfg(feature = "blueprint")]
-                            if let Err(e) = blueprint_db.write(&op) {
-                                warn!("error writing blueprint: {e:?}");
-                            };
-                            if let Err(e) = process_message(&mut host_rt, op).await {
-                                warn!("error processing message: {e:?}");
-=======
                         Some(op) => {
                             if let ParsedInboxMessage::JstzMessage(message) =
                                 op.to_message()
                             {
+                                #[cfg(feature = "blueprint")]
+                                if let Err(e) = blueprint_db.write(&message) {
+                                    warn!("error writing blueprint: {e:?}");
+                                };
                                 if let Err(e) =
                                     process_message(&mut host_rt, message).await
                                 {
                                     warn!("error processing message: {e:?}");
                                 }
->>>>>>> 50868801
                             }
                         }
                         _ => tokio::time::sleep(Duration::from_millis(100)).await,
@@ -171,36 +158,13 @@
             };
 
             match v {
-<<<<<<< HEAD
-                Some(ParsedInboxMessage::JstzMessage(op)) => {
-                    let mut hrt = host.clone();
-                    #[cfg(feature = "blueprint")]
-                    if let Err(e) = blueprint_db.write(&op) {
-                        warn!("error writing blueprint: {e:?}");
-                    };
-                    local_set.spawn_local(async move {
-                        if let Err(e) = process_message(&mut hrt, op).await {
-                            warn!("error processing message: {e:?}");
-                        }
-                    });
-                    tokio::task::yield_now().await;
-                    tokio::task::yield_now().await;
-                }
-                Some(ParsedInboxMessage::LevelInfo(LevelInfo::Start)) => {
-                    let mut hrt = host.clone();
-                    let ctx = jstz_proto::runtime::PROTOCOL_CONTEXT
-                        .get()
-                        .expect("Protocol context should be initialized");
-                    ctx.increment_level();
-                    let oracle_ctx = ctx.oracle();
-                    let mut oracle = oracle_ctx.lock();
-                    oracle.gc_timeout_requests(&mut hrt);
-                    tokio::task::yield_now().await;
-                }
-=======
                 Some(wrapper) => match wrapper.to_message() {
                     ParsedInboxMessage::JstzMessage(op) => {
                         let mut hrt = host.clone();
+                        #[cfg(feature = "blueprint")]
+                        if let Err(e) = blueprint_db.write(&op) {
+                            warn!("error writing blueprint: {e:?}");
+                        };
                         local_set.spawn_local(async move {
                             if let Err(e) = process_message(&mut hrt, op).await {
                                 warn!("error processing message: {e:?}");
@@ -222,7 +186,6 @@
                     }
                     _ => (),
                 },
->>>>>>> 50868801
                 _ => tokio::time::sleep(Duration::from_millis(100)).await,
             };
 

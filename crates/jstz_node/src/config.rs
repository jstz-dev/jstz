--- conflicted
+++ resolved
@@ -160,20 +160,10 @@
     #[serde(flatten)]
     /// The mode in which the rollup node will run.
     pub mode: RunMode,
-<<<<<<< HEAD
-    /// Capacity of the operation queue.
-    pub capacity: usize,
-    /// The path to the sequencer runtime debug log file.
-    pub debug_log_file: PathBuf,
+    /// When enabled, the node will sync storage updates to the database from the kernel_log_file.
+    pub storage_sync: bool,
     #[cfg(feature = "blueprint")]
     pub blueprint_db_file: PathBuf,
-    #[cfg(feature = "v2_runtime")]
-    /// The Oracle signer used to authenticate valid oracle responses
-    pub oracle: Option<KeyPair>,
-=======
-    /// When enabled, the node will sync storage updates to the database from the kernel_log_file.
-    pub storage_sync: bool,
->>>>>>> 50868801
 }
 
 impl JstzNodeConfig {
@@ -189,14 +179,8 @@
         kernel_log_file: &Path,
         injector: KeyPair,
         mode: RunMode,
-<<<<<<< HEAD
-        capacity: usize,
-        debug_log_file: &Path,
+        storage_sync: bool,
         #[cfg(feature = "blueprint")] blueprint_db_file: &Path,
-        #[cfg(feature = "v2_runtime")] oracle_key_pair: Option<KeyPair>,
-=======
-        storage_sync: bool,
->>>>>>> 50868801
     ) -> Self {
         Self {
             endpoint: endpoint.clone(),
@@ -205,16 +189,9 @@
             kernel_log_file: kernel_log_file.to_path_buf(),
             injector,
             mode,
-<<<<<<< HEAD
-            capacity,
-            debug_log_file: debug_log_file.to_path_buf(),
+            storage_sync,
             #[cfg(feature = "blueprint")]
             blueprint_db_file: blueprint_db_file.to_path_buf(),
-            #[cfg(feature = "v2_runtime")]
-            oracle: oracle_key_pair,
-=======
-            storage_sync,
->>>>>>> 50868801
         }
     }
 }

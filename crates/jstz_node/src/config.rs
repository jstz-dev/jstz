--- conflicted
+++ resolved
@@ -44,13 +44,10 @@
     pub capacity: usize,
     /// The path to the sequencer runtime debug log file.
     pub debug_log_file: PathBuf,
-<<<<<<< HEAD
     #[cfg(feature = "blueprint")]
     pub blueprint_db_file: PathBuf,
-=======
     #[cfg(feature = "v2_runtime")]
     pub oracle_key_pair: Option<KeyPair>,
->>>>>>> f9bf92b7
 }
 
 impl JstzNodeConfig {
@@ -68,11 +65,8 @@
         mode: RunMode,
         capacity: usize,
         debug_log_file: &Path,
-<<<<<<< HEAD
         #[cfg(feature = "blueprint")] blueprint_db_file: &Path,
-=======
         #[cfg(feature = "v2_runtime")] oracle_key_pair: Option<KeyPair>,
->>>>>>> f9bf92b7
     ) -> Self {
         Self {
             endpoint: endpoint.clone(),
@@ -83,13 +77,10 @@
             mode,
             capacity,
             debug_log_file: debug_log_file.to_path_buf(),
-<<<<<<< HEAD
             #[cfg(feature = "blueprint")]
             blueprint_db_file: blueprint_db_file.to_path_buf(),
-=======
             #[cfg(feature = "v2_runtime")]
             oracle_key_pair,
->>>>>>> f9bf92b7
         }
     }
 }

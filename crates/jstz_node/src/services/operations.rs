--- conflicted
+++ resolved
@@ -14,13 +14,10 @@
 use super::{AppState, Service};
 use anyhow::anyhow;
 use anyhow::Context;
-<<<<<<< HEAD
 #[cfg(feature = "blueprint")]
 use axum::routing::get;
-=======
 #[cfg(feature = "inject_inbox")]
 use axum::routing::post;
->>>>>>> 50868801
 use axum::{
     extract::{Path, State},
     Json,
@@ -28,6 +25,8 @@
 
 use jstz_core::reveal_data::{PreimageHash, RevealData, MAX_REVEAL_SIZE};
 use jstz_core::BinEncodable;
+#[cfg(feature = "blueprint")]
+use jstz_kernel::inbox::Message;
 use jstz_proto::operation::{Content, Operation, SignedOperation};
 use jstz_proto::receipt::Receipt;
 use jstz_utils::KeyPair;
@@ -390,21 +389,17 @@
 
 impl Service for OperationsService {
     fn router_with_openapi() -> OpenApiRouter<AppState> {
-        let r = OpenApiRouter::new()
+        let routes = OpenApiRouter::new()
             .routes(routes!(inject))
             .routes(routes!(receipt))
             .routes(routes!(hash_operation));
         #[cfg(feature = "blueprint")]
-        let r = r.route("/blueprint/{id}", get(blueprint));
-
-<<<<<<< HEAD
-        OpenApiRouter::new().nest("/operations", r)
-=======
+        let routes = routes.route("/blueprint/{id}", get(blueprint));
+
         #[cfg(feature = "inject_inbox")]
         let routes = routes.route("/inbox", post(inject_inbox_messages));
 
         OpenApiRouter::new().nest("/operations", routes)
->>>>>>> 50868801
     }
 }
 

use std::fs;
use std::path;
use std::sync::Arc;
use std::sync::RwLock;

use crate::sequencer::queue::OperationQueue;
use crate::services::accounts::get_account_nonce;
use crate::RunMode;
use jstz_kernel::inbox::Message;
use jstz_kernel::inbox::ParsedInboxMessage;

use super::error::{ServiceError, ServiceResult};
use super::utils::StoreWrapper;
use super::{AppState, Service};
use anyhow::anyhow;
use anyhow::Context;
use axum::{
    extract::{Path, State},
    Json,
};

use jstz_core::reveal_data::{PreimageHash, RevealData, MAX_REVEAL_SIZE};
use jstz_core::BinEncodable;
use jstz_proto::operation::{Content, Operation, SignedOperation};
use jstz_proto::receipt::Receipt;
use jstz_utils::KeyPair;
use octez::OctezRollupClient;
use tezos_data_encoding::enc::BinWriter;
use tezos_smart_rollup::inbox::ExternalMessageFrame;

use tokio::task::JoinSet;
use utoipa_axum::router::OpenApiRouter;
use utoipa_axum::routes;

/// The maximum operation size in bytes that can be directly included without using the reveal mechanism.
const MAX_DIRECT_OPERATION_SIZE: usize = 3915;

pub struct OperationsService;

const OPERATIONS_TAG: &str = "Operations";

type HexEncodedOperationHash = String;

// Given a large operation, encode it into preimages and store them in the rollup's preimages directory
async fn prepare_rlp_operation(
    operation: &SignedOperation,
    signer: KeyPair,
    store: StoreWrapper,
    rollup_preimages_dir: &path::Path,
) -> ServiceResult<SignedOperation> {
    let reveal_type = operation
        .verify_ref()
        .map_err(|e| anyhow!("Invalid operation: {}", e))?
        .content()
        .try_into()
        .map_err(|e| {
            ServiceError::BadRequest(format!(
                "Large payload operation not supported: {e}",
            ))
        })?;

    let mut write_tasks = JoinSet::new();
    let save_preimages = |hash: PreimageHash, preimage: Vec<u8>| {
        let path = rollup_preimages_dir.join(hash.to_string());
        write_tasks.spawn(async move { fs::write(&path, preimage) });
    };
    let KeyPair(public_key, secret_key) = signer;
    let root_hash = RevealData::encode_and_prepare_preimages(operation, save_preimages)
        .map_err(|e| anyhow::anyhow!("{}", e))
        .context("failed to prepare reveal large payload operation")?;
    write_tasks
        .join_all()
        .await
        .into_iter()
        .collect::<Result<Vec<()>, _>>()
        .map_err(|e| anyhow!("failed to save preimages: {e}"))?;

    let nonce = get_account_nonce(store, &public_key.hash())
        .await?
        .unwrap_or_default();
    let rlp_operation = Operation {
        public_key,
        nonce,
        content: Content::new_reveal_large_payload(
            root_hash,
            reveal_type,
            operation.hash(),
        ),
    };
    let signature = secret_key
        .sign(rlp_operation.hash())
        .map_err(|e| anyhow!("failed to sign reval large payload operation: {e}"))?;
    Ok(SignedOperation::new(signature, rlp_operation))
}

// Encode an operation. if the operation is too large, encode it into a reveal large payload operation
async fn encode_operation(
    operation: SignedOperation,
    injector: KeyPair,
    store: StoreWrapper,
    rollup_preimages_dir: &path::Path,
) -> ServiceResult<(SignedOperation, Vec<u8>)> {
    let encoded_op = operation
        .encode()
        .map_err(|e| anyhow!("Failed to serialize operation: {e}"))?;

    let (op, contents) = match encoded_op.len() {
        size if size <= MAX_DIRECT_OPERATION_SIZE => (operation, encoded_op),
        size if size <= MAX_REVEAL_SIZE => {
            let op =
                prepare_rlp_operation(&operation, injector, store, rollup_preimages_dir)
                    .await?;
            let encoded_op = op
                .encode()
                .map_err(|e| anyhow!("Failed to encode rlp operation: {e}"))?;
            (op, encoded_op)
        }
        size => Err(anyhow!(
            "Operation size exceeds maximum allowed size ({} bytes > {} MB)",
            size,
            MAX_REVEAL_SIZE / 1024 / 1024
        ))?,
    };

    Ok((op, contents))
}

/// Inject an operation into Jstz
#[utoipa::path(
        post,
        path = "",
        tag = OPERATIONS_TAG,
        responses(
            (status = 200, description = "Operation successfully injected"),
            (status = 400),
            (status = 500)
        )
    )]
async fn inject(
    State(AppState {
        rollup_client,
        rollup_preimages_dir,
        injector,
        mode,
        queue,
        runtime_db,
        ..
    }): State<AppState>,
    Json(operation): Json<SignedOperation>,
) -> ServiceResult<()> {
    let store = StoreWrapper::new(mode.clone(), rollup_client.clone(), runtime_db);
    let (operation, encoded_operation) =
        encode_operation(operation, injector, store, &rollup_preimages_dir).await?;
    match mode {
        RunMode::Default => {
            inject_rollup_message(encoded_operation, &rollup_client).await?;
        }
        RunMode::Sequencer { .. } => {
            insert_operation_queue(&queue, operation).await?;
        }
    }
    Ok(())
}

async fn inject_rollup_message(
    contents: Vec<u8>,
    rollup_client: &OctezRollupClient,
) -> ServiceResult<()> {
    let address = rollup_client.get_rollup_address().await?;
    let message_frame = ExternalMessageFrame::Targetted { address, contents };
    let mut binary_contents = Vec::new();
    message_frame
        .bin_write(&mut binary_contents)
        .map_err(|_| anyhow!("Failed to write binary frame"))?;
    rollup_client.batcher_injection([binary_contents]).await?;
    Ok(())
}

async fn insert_operation_queue(
    queue: &Arc<RwLock<OperationQueue>>,
    operation: SignedOperation,
) -> ServiceResult<()> {
    queue
        .write()
        .map_err(|e| {
            ServiceError::FromAnyhow(anyhow::anyhow!(
                "failed to insert operation to the queue: {e}"
            ))
        })?
        .insert(ParsedInboxMessage::JstzMessage(Message::External(
            operation,
        )))
        .map_err(|e| ServiceError::ServiceUnavailable(Some(e)))?;
    Ok(())
}

/// Get the receipt of an operation
#[utoipa::path(
        get,
        path = "/{operation_hash}/receipt",
        tag = OPERATIONS_TAG,
        params(
            ("operation_hash" = String, description = "Operation hash")
        ),
        responses(
            (status = 200, body = Receipt),
            (status = 400),
            (status = 500)
        )
    )]
async fn receipt(
    State(AppState {
        rollup_client,
        mode,
        runtime_db,
        ..
    }): State<AppState>,
    Path(hash): Path<String>,
) -> ServiceResult<Json<Receipt>> {
    let key = format!("/jstz_receipt/{hash}");

    let store = StoreWrapper::new(mode, rollup_client, runtime_db);
    let value = store.get_value(key).await?;

    let receipt = match value {
        Some(value) => Receipt::decode(value.as_slice())
            .map_err(|_| anyhow!("Failed to deserialize receipt"))?,
        None => Err(ServiceError::NotFound)?,
    };

    Ok(Json(receipt))
}

/// Returns the hex encoded hash of an Operation
#[utoipa::path(
        post,
        path = "/hash",
        tag = OPERATIONS_TAG,
        responses(
            (status = 200, body = HexEncodedOperationHash),
            (status = 400),
            (status = 500)
        )
    )]
async fn hash_operation(
    Json(operation): Json<Operation>,
) -> ServiceResult<Json<HexEncodedOperationHash>> {
    Ok(Json(format!("{}", operation.hash())))
}

impl Service for OperationsService {
    fn router_with_openapi() -> OpenApiRouter<AppState> {
        let routes = OpenApiRouter::new()
            .routes(routes!(inject))
            .routes(routes!(receipt))
            .routes(routes!(hash_operation));

        OpenApiRouter::new().nest("/operations", routes)
    }
}

#[cfg(test)]
mod tests {

    use std::borrow::BorrowMut;
    use std::path::PathBuf;
    use std::{fs, path::Path};

    use axum::{
        body::Body,
        http::{HeaderMap, Method, Request, Uri},
    };
    use jstz_core::reveal_data::MAX_REVEAL_SIZE;
    use jstz_core::BinEncodable;
    use jstz_crypto::{
        hash::Hash,
        public_key::PublicKey,
        public_key_hash::PublicKeyHash,
        secret_key::SecretKey,
        smart_function_hash::{Kt1Hash, SmartFunctionHash},
    };
    use jstz_proto::operation::{RevealLargePayload, RevealType};
    use jstz_proto::receipt::{ReceiptContent, ReceiptResult};
    use jstz_proto::{
        context::account::{Amount, Nonce},
        operation::{Content, DeployFunction, Operation, RunFunction, SignedOperation},
        receipt::{DeployFunctionReceipt, Receipt},
        runtime::ParsedCode,
    };
    use jstz_utils::KeyPair;
    use octez::OctezRollupClient;
    use tempfile::{NamedTempFile, TempDir};
    use tezos_crypto_rs::hash::ContractKt1Hash;
    use tower::ServiceExt;

<<<<<<< HEAD
    use crate::config::RuntimeEnv;
    use crate::sequencer::inbox::parsing::{Message, ParsedInboxMessage};
=======
>>>>>>> 9a654cb3
    use crate::services::utils::StoreWrapper;
    use crate::{
        services::{
            error::ServiceError,
            operations::{encode_operation, OperationsService},
            Service,
        },
        utils::tests::{dummy_receipt, mock_app_state},
        RunMode,
    };
    use jstz_kernel::inbox::Message;
    use jstz_kernel::inbox::ParsedInboxMessage;

    use super::MAX_DIRECT_OPERATION_SIZE;

    fn bootstrap1() -> (PublicKeyHash, PublicKey, SecretKey) {
        (
            PublicKeyHash::from_base58("tz1KqTpEZ7Yob7QbPE4Hy4Wo8fHG8LhKxZSx").unwrap(),
            PublicKey::from_base58(
                "edpkuBknW28nW72KG6RoHtYW7p12T6GKc7nAbwYX5m8Wd9sDVC9yav",
            )
            .unwrap(),
            SecretKey::from_base58(
                "edsk3gUfUPyBSfrS9CCgmCiQsTCHGkviBDusMxDJstFtojtc1zcpsh",
            )
            .unwrap(),
        )
    }

    fn make_signed_op(content: Content) -> SignedOperation {
        let (_, pk, sk) = bootstrap1();
        let deploy_op = Operation {
            public_key: pk,
            nonce: Nonce(0),
            content,
        };
        let sig = sk.sign(deploy_op.hash()).unwrap();
        SignedOperation::new(sig, deploy_op)
    }

    fn mock_code(size: usize) -> ParsedCode {
        // SAFETY: This code is never interpreted (so does not need to be parsable)
        unsafe { ParsedCode::new_unchecked("a".repeat(size)) }
    }

    fn get_dir_size(path: &Path) -> u64 {
        let mut size = 0;
        for entry_result in fs::read_dir(path).unwrap() {
            let entry = entry_result.unwrap();
            let metadata = entry.metadata().unwrap();
            if metadata.is_dir() {
                // Recurse into subdirectories
                size += get_dir_size(&entry.path());
            } else {
                // Add up file sizes
                size += metadata.len();
            }
        }
        size
    }

    fn inject_operation_request(op: SignedOperation) -> Request<Body> {
        Request::builder()
            .uri("/operations")
            .method("POST")
            .header("content-type", "application/json")
            .body(Body::from(serde_json::to_string(&op).unwrap()))
            .unwrap()
    }

    #[tokio::test]
    async fn encodes_normal_operation() {
        let (_, pk, sk) = bootstrap1();
        let client = OctezRollupClient::new("http://localhost:8732".to_string());
        let code = mock_code(1);
        let operation = make_signed_op(Content::DeployFunction(DeployFunction {
            account_credit: Amount::default(),
            function_code: code,
        }));
        let key_pair = KeyPair(pk, sk);
        let temp_dir = tempfile::tempdir().unwrap();
        let store = StoreWrapper::Rollup(client);
        let result = encode_operation(operation, key_pair, store, temp_dir.path()).await;
        assert!(result.is_ok());
    }

    #[tokio::test]
    async fn encodes_large_payload_operation_and_make_data_available() {
        let (pkh, pk, sk) = bootstrap1();
        let mut server = mockito::Server::new_async().await;
        let url = format!(
            "/global/block/head/durable/wasm_2_0_0/value?key=/jstz_account/{pkh}"
        );
        server
            .mock("GET", url.as_str())
            .with_status(200)
            .with_body(r#""01000000000000000000000000000000000000000901000000000000636f6e7374204b4559203d2022636f756e746572223b0a0a636f6e73742068616e646c6572203d202829203d3e207b0a20206c657420636f756e746572203d204b762e676574284b4559293b0a2020636f6e736f6c652e6c6f672860436f756e7465723a20247b636f756e7465727d60293b0a202069662028636f756e746572203d3d3d206e756c6c29207b0a20202020636f756e746572203d20303b0a20207d20656c7365207b0a20202020636f756e7465722b2b3b0a20207d0a20204b762e736574284b45592c20636f756e746572293b0a202072657475726e206e657720526573706f6e736528293b0a7d3b0a0a6578706f72742064656661756c742068616e646c65723b0a""#)
            .create();
        let client = OctezRollupClient::new(server.url());

        let temp_dir = tempfile::tempdir().unwrap();
        let code = mock_code(MAX_DIRECT_OPERATION_SIZE);
        let code_size: u64 = code.len() as u64;
        let operation = make_signed_op(Content::DeployFunction(DeployFunction {
            account_credit: Amount::default(),
            function_code: code,
        }));
        let key_pair = KeyPair(pk, sk);
        let store = StoreWrapper::Rollup(client);
        let result = encode_operation(operation, key_pair, store, temp_dir.path()).await;
        assert!(result.is_ok());
        let dir_size = get_dir_size(temp_dir.path());
        assert!(
            dir_size > code_size,
            "Expected temp_dir to have some file data, but got size = 0"
        );
    }

    #[tokio::test]
    async fn encodes_operation_throws_if_operation_is_too_large() {
        let (_, pk, sk) = bootstrap1();
        let client = OctezRollupClient::new("http://localhost:8732".to_string());
        let code = mock_code(MAX_REVEAL_SIZE + 1);
        let operation = make_signed_op(Content::DeployFunction(DeployFunction {
            account_credit: Amount::default(),
            function_code: code,
        }));
        let key_pair = KeyPair(pk, sk);
        let temp_dir = tempfile::tempdir().unwrap();
        let store = StoreWrapper::Rollup(client);
        let result = encode_operation(operation, key_pair, store, temp_dir.path()).await;
        assert!(result.is_err());
    }

    #[tokio::test]
    async fn encodes_large_payload_operation_throws_if_write_preimages_fails() {
        let (pkh, pk, sk) = bootstrap1();
        let mut server = mockito::Server::new_async().await;
        let url = format!(
            "/global/block/head/durable/wasm_2_0_0/value?key=/jstz_account/{pkh}"
        );
        server
            .mock("GET", url.as_str())
            .with_status(200)
            .with_body(r#""01000000000000000000000000000000000000000901000000000000636f6e7374204b4559203d2022636f756e746572223b0a0a636f6e73742068616e646c6572203d202829203d3e207b0a20206c657420636f756e746572203d204b762e676574284b4559293b0a2020636f6e736f6c652e6c6f672860436f756e7465723a20247b636f756e7465727d60293b0a202069662028636f756e746572203d3d3d206e756c6c29207b0a20202020636f756e746572203d20303b0a20207d20656c7365207b0a20202020636f756e7465722b2b3b0a20207d0a20204b762e736574284b45592c20636f756e746572293b0a202072657475726e206e657720526573706f6e736528293b0a7d3b0a0a6578706f72742064656661756c742068616e646c65723b0a""#)
            .create();
        let client = OctezRollupClient::new(server.url());

        let code = mock_code(MAX_DIRECT_OPERATION_SIZE);
        let operation = make_signed_op(Content::DeployFunction(DeployFunction {
            account_credit: Amount::default(),
            function_code: code,
        }));
        let key_pair = KeyPair(pk, sk);
        let store = StoreWrapper::Rollup(client);
        let result =
            encode_operation(operation, key_pair, store, Path::new("invalid path")).await;
        assert!(result.is_err_and(|e| {
            matches!(
                e,
                ServiceError::FromAnyhow(e) if e.to_string().contains("failed to save preimages")
            )
        }));
    }

    #[tokio::test]
    async fn inject_default() {
        let mut server = mockito::Server::new_async().await;
        let mock_injection = server.mock("POST", "/local/batcher/injection").create();
        let mock_rollup_addr = server
            .mock("GET", "/global/smart_rollup_address")
            .with_body("sr1PuFMgaRUN12rKQ3J2ae5psNtwCxPNmGNK")
            .create();

        let db_file = NamedTempFile::new().unwrap();
        let state = mock_app_state(
            &server.url(),
            PathBuf::default(),
            db_file.path().to_str().unwrap(),
            RunMode::Default,
        )
        .await;
        let queue = state.queue.clone();
        assert_eq!(queue.read().unwrap().len(), 0);
        let (router, _) = OperationsService::router_with_openapi()
            .with_state(state)
            .split_for_parts();
        let res = router
            .oneshot(inject_operation_request(make_signed_op(
                Content::RunFunction(RunFunction {
                    uri: Uri::from_static("http://http://"),
                    method: Method::HEAD,
                    headers: HeaderMap::new(),
                    body: None,
                    gas_limit: 0,
                }),
            )))
            .await
            .unwrap();
        assert_eq!(res.status(), 200);
        assert_eq!(queue.read().unwrap().len(), 0);
        mock_injection.assert();
        mock_rollup_addr.assert();
    }

    #[tokio::test]
    async fn inject_sequencer() {
        let db_file = NamedTempFile::new().unwrap();
        let state = mock_app_state(
            "",
            PathBuf::default(),
            db_file.path().to_str().unwrap(),
            RunMode::Sequencer {
                capacity: 0,
                debug_log_path: NamedTempFile::new().unwrap().path().to_path_buf(),
                runtime_env: RuntimeEnv::Native,
            },
        )
        .await;
        let queue = state.queue.clone();
        assert_eq!(queue.read().unwrap().len(), 0);
        let (mut router, _) = OperationsService::router_with_openapi()
            .with_state(state)
            .split_for_parts();
        let dummy_op = make_signed_op(Content::RunFunction(RunFunction {
            uri: Uri::from_static("http://http://"),
            method: Method::HEAD,
            headers: HeaderMap::new(),
            body: None,
            gas_limit: 0,
        }));
        let res = router
            .borrow_mut()
            .oneshot(inject_operation_request(dummy_op.clone()))
            .await
            .unwrap();
        assert_eq!(res.status(), 200);
        assert_eq!(queue.read().unwrap().len(), 1);

        // sending the operation again should fail because the queue is full
        let res = router
            .borrow_mut()
            .oneshot(inject_operation_request(dummy_op))
            .await
            .unwrap();
        assert_eq!(res.status(), 503);
    }

    #[tokio::test]
    async fn inject_large_operation_sequencer() {
        let db_file = NamedTempFile::new().unwrap();
        let preimage_dir = TempDir::new().unwrap();
        let state = mock_app_state(
            "",
            preimage_dir.path().to_path_buf(),
            db_file.path().to_str().unwrap(),
            RunMode::Sequencer {
                capacity: 0,
                debug_log_path: NamedTempFile::new().unwrap().path().to_path_buf(),
                runtime_env: RuntimeEnv::Native,
            },
        )
        .await;
        let queue = state.queue.clone();
        assert_eq!(queue.read().unwrap().len(), 0);
        let (mut router, _) = OperationsService::router_with_openapi()
            .with_state(state)
            .split_for_parts();
        let dummy_op = make_signed_op(Content::DeployFunction(DeployFunction {
            function_code: ParsedCode("a".repeat(4000)),
            account_credit: 0,
        }));
        let res = router
            .borrow_mut()
            .oneshot(inject_operation_request(dummy_op.clone()))
            .await
            .unwrap();
        assert_eq!(res.status(), 200);
        assert_eq!(queue.read().unwrap().len(), 1);
        let injected_op = match queue.write().unwrap().pop().unwrap() {
            ParsedInboxMessage::JstzMessage(Message::External(op)) => op,
            _ => panic!("invalid message type"),
        };
        let inner = injected_op.verify_ref().unwrap();
        matches!(
            &inner.content,
            Content::RevealLargePayload(RevealLargePayload {
                root_hash: _,
                reveal_type: RevealType::DeployFunction,
                original_op_hash
            }) if original_op_hash == &dummy_op.hash()
        );
    }

    #[tokio::test]
    async fn get_receipt_sequencer() {
        let smart_function_hash =
            ContractKt1Hash::from_base58_check("KT19GXucGUitURBXXeEMMfqqhSQ5byt4P1zX")
                .unwrap();
        let receipt = dummy_receipt(smart_function_hash.clone());
        let op_hash = "9b15976cc8162fe39458739de340a1a95c59a9bcff73bd3c83402fad6352396e";
        let db_file = NamedTempFile::new().unwrap();
        let state = mock_app_state(
            "",
            PathBuf::default(),
            db_file.path().to_str().unwrap(),
            RunMode::Sequencer {
                capacity: 0,
                debug_log_path: NamedTempFile::new().unwrap().path().to_path_buf(),
                runtime_env: RuntimeEnv::Native,
            },
        )
        .await;
        state
            .runtime_db
            .write(
                &format!("/jstz_receipt/{op_hash}"),
                &hex::encode(receipt.encode().unwrap()),
            )
            .unwrap();
        state
            .runtime_db
            .write(
                "/jstz_receipt/bad_value",
                &hex::encode(mock_code(10).encode().unwrap()),
            )
            .unwrap();

        let (mut router, _) = OperationsService::router_with_openapi()
            .with_state(state)
            .split_for_parts();

        // good receipt
        let res = router
            .borrow_mut()
            .oneshot(
                Request::builder()
                    .uri(format!("/operations/{op_hash}/receipt"))
                    .method("GET")
                    .body(Body::empty())
                    .unwrap(),
            )
            .await
            .unwrap();
        assert_eq!(res.status(), 200);
        let bytes = axum::body::to_bytes(res.into_body(), 1000).await.unwrap();
        let receipt = serde_json::from_slice::<Receipt>(&bytes).unwrap();
        assert!(matches!(
            receipt.result,
            ReceiptResult::Success(ReceiptContent::DeployFunction(
                DeployFunctionReceipt { address: SmartFunctionHash(Kt1Hash(addr)) }
            )) if addr == smart_function_hash
        ));

        // bad receipt
        let res = router
            .borrow_mut()
            .oneshot(
                Request::builder()
                    .uri("/operations/bad_value/receipt")
                    .method("GET")
                    .body(Body::empty())
                    .unwrap(),
            )
            .await
            .unwrap();
        assert_eq!(res.status(), 500);
        let bytes = axum::body::to_bytes(res.into_body(), 1000).await.unwrap();
        let error_message = serde_json::from_slice::<serde_json::Value>(&bytes).unwrap();
        assert_eq!(
            error_message,
            serde_json::json!({"error": "Failed to deserialize receipt"})
        );

        // non-existent receipt
        let res = router
            .borrow_mut()
            .oneshot(
                Request::builder()
                    .uri("/operations/bad_hash/receipt")
                    .method("GET")
                    .body(Body::empty())
                    .unwrap(),
            )
            .await
            .unwrap();
        assert_eq!(res.status(), 404);
    }
}<|MERGE_RESOLUTION|>--- conflicted
+++ resolved
@@ -293,11 +293,7 @@
     use tezos_crypto_rs::hash::ContractKt1Hash;
     use tower::ServiceExt;
 
-<<<<<<< HEAD
     use crate::config::RuntimeEnv;
-    use crate::sequencer::inbox::parsing::{Message, ParsedInboxMessage};
-=======
->>>>>>> 9a654cb3
     use crate::services::utils::StoreWrapper;
     use crate::{
         services::{

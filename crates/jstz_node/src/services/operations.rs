use std::fs;
use std::path;
use std::sync::Arc;
use std::sync::RwLock;

use crate::sequencer::queue::{OperationQueue, WrappedOperation};
#[cfg(feature = "inject_inbox")]
use crate::sequencer::runtime::{JSTZ_ROLLUP_ADDRESS, TICKETER};
use crate::services::accounts::get_account_nonce;
use crate::RunMode;

use super::error::{ServiceError, ServiceResult};
use super::utils::StoreWrapper;
use super::{AppState, Service};
use anyhow::anyhow;
use anyhow::Context;
#[cfg(feature = "inject_inbox")]
use axum::routing::post;
use axum::{
    extract::{Path, State},
    Json,
};

use jstz_core::reveal_data::{PreimageHash, RevealData, MAX_REVEAL_SIZE};
use jstz_core::BinEncodable;
use jstz_proto::operation::{Content, Operation, SignedOperation};
use jstz_proto::receipt::Receipt;
use jstz_utils::KeyPair;
use octez::OctezRollupClient;
#[cfg(feature = "inject_inbox")]
use tezos_crypto_rs::hash::{ContractKt1Hash, SmartRollupHash};
use tezos_data_encoding::enc::BinWriter;
use tezos_smart_rollup::inbox::ExternalMessageFrame;

use tokio::task::JoinSet;
use utoipa_axum::router::OpenApiRouter;
use utoipa_axum::routes;

/// The maximum operation size in bytes that can be directly included without using the reveal mechanism.
const MAX_DIRECT_OPERATION_SIZE: usize = 3915;

pub struct OperationsService;

const OPERATIONS_TAG: &str = "Operations";

type HexEncodedOperationHash = String;

// Given a large operation, encode it into preimages and store them in the rollup's preimages directory
async fn prepare_rlp_operation(
    operation: &SignedOperation,
    signer: &KeyPair,
    store: &StoreWrapper,
    rollup_preimages_dir: &path::Path,
) -> ServiceResult<SignedOperation> {
    let reveal_type = operation
        .verify_ref()
        .map_err(|e| anyhow!("Invalid operation: {}", e))?
        .content()
        .try_into()
        .map_err(|e| {
            ServiceError::BadRequest(format!(
                "Large payload operation not supported: {e}",
            ))
        })?;

    let mut write_tasks = JoinSet::new();
    let save_preimages = |hash: PreimageHash, preimage: Vec<u8>| {
        let path = rollup_preimages_dir.join(hash.to_string());
        write_tasks.spawn(async move { fs::write(&path, preimage) });
    };
    let KeyPair(public_key, secret_key) = signer;
    let root_hash = RevealData::encode_and_prepare_preimages(operation, save_preimages)
        .map_err(|e| anyhow::anyhow!("{}", e))
        .context("failed to prepare reveal large payload operation")?;
    write_tasks
        .join_all()
        .await
        .into_iter()
        .collect::<Result<Vec<()>, _>>()
        .map_err(|e| anyhow!("failed to save preimages: {e}"))?;

    let nonce = get_account_nonce(store, &public_key.hash())
        .await?
        .unwrap_or_default();
    let rlp_operation = Operation {
        public_key: public_key.clone(),
        nonce,
        content: Content::new_reveal_large_payload(
            root_hash,
            reveal_type,
            operation.hash(),
        ),
    };
    let signature = secret_key
        .sign(rlp_operation.hash())
        .map_err(|e| anyhow!("failed to sign reval large payload operation: {e}"))?;
    Ok(SignedOperation::new(signature, rlp_operation))
}

// Encode an operation. if the operation is too large, encode it into a reveal large payload operation
async fn encode_operation(
    operation: SignedOperation,
    injector: &KeyPair,
    store: &StoreWrapper,
    rollup_preimages_dir: &path::Path,
) -> ServiceResult<(SignedOperation, Vec<u8>)> {
    let encoded_op = operation
        .encode()
        .map_err(|e| anyhow!("Failed to serialize operation: {e}"))?;

    let (op, contents) = match encoded_op.len() {
        size if size <= MAX_DIRECT_OPERATION_SIZE => (operation, encoded_op),
        size if size <= MAX_REVEAL_SIZE => {
            let op =
                prepare_rlp_operation(&operation, injector, store, rollup_preimages_dir)
                    .await?;
            let encoded_op = op
                .encode()
                .map_err(|e| anyhow!("Failed to encode rlp operation: {e}"))?;
            (op, encoded_op)
        }
        size => Err(anyhow!(
            "Operation size exceeds maximum allowed size ({} bytes > {} MB)",
            size,
            MAX_REVEAL_SIZE / 1024 / 1024
        ))?,
    };

    Ok((op, contents))
}

/// Inject an operation into Jstz
#[utoipa::path(
        post,
        path = "",
        tag = OPERATIONS_TAG,
        responses(
            (status = 200, description = "Operation successfully injected"),
            (status = 400),
            (status = 500)
        )
    )]
async fn inject(
    State(AppState {
        rollup_client,
        rollup_preimages_dir,
        injector,
        mode,
        queue,
        runtime_db,
        storage_sync,
        storage_sync_db,
        ..
    }): State<AppState>,
    Json(operation): Json<SignedOperation>,
) -> ServiceResult<()> {
    let store = StoreWrapper::new(
        mode.clone(),
        storage_sync,
        rollup_client.clone(),
        runtime_db,
        storage_sync_db,
    );
    let (operation, encoded_operation) =
        encode_operation(operation, &injector, &store, &rollup_preimages_dir).await?;
    match mode {
        RunMode::Default => {
            inject_rollup_message(encoded_operation, &rollup_client).await?;
        }
        RunMode::Sequencer { .. } => {
            insert_operation_queue(&queue, WrappedOperation::FromNode(operation)).await?;
        }
    }
    Ok(())
}

async fn inject_rollup_message(
    contents: Vec<u8>,
    rollup_client: &OctezRollupClient,
) -> ServiceResult<()> {
    let address = rollup_client.get_rollup_address().await?;
    let message_frame = ExternalMessageFrame::Targetted { address, contents };
    let mut binary_contents = Vec::new();
    message_frame
        .bin_write(&mut binary_contents)
        .map_err(|_| anyhow!("Failed to write binary frame"))?;
    rollup_client.batcher_injection([binary_contents]).await?;
    Ok(())
}

async fn insert_operation_queue(
    queue: &Arc<RwLock<OperationQueue>>,
    message: WrappedOperation,
) -> ServiceResult<()> {
    queue
        .write()
        .map_err(|e| {
            ServiceError::FromAnyhow(anyhow::anyhow!(
                "failed to insert operation to the queue: {e}"
            ))
        })?
        .insert(message)
        .map_err(|e| ServiceError::ServiceUnavailable(Some(e)))?;
    Ok(())
}

#[cfg(feature = "inject_inbox")]
async fn inject_inbox_messages(
    State(AppState {
        rollup_client,
        rollup_preimages_dir,
        injector,
        mode,
        queue,
        runtime_db,
        storage_sync_db,
        storage_sync,
        ..
    }): State<AppState>,
    Json(inbox_msg_strings): Json<Vec<Vec<String>>>,
) -> ServiceResult<()> {
    match mode {
        RunMode::Sequencer { .. } => {
            let store = StoreWrapper::new(
                mode.clone(),
                storage_sync,
                rollup_client.clone(),
                runtime_db,
                storage_sync_db,
            );
            let ticketer = ContractKt1Hash::from_base58_check(TICKETER).unwrap();
            let jstz = SmartRollupHash::from_base58_check(JSTZ_ROLLUP_ADDRESS).unwrap();
            let mut ops = vec![];
            for msg in inbox_msg_strings.into_iter().flatten() {
                let parsed = handle_inbox_message(
                    msg,
                    &store,
                    &injector,
                    &rollup_preimages_dir,
                    &ticketer,
                    &jstz,
                )
                .await?;
                ops.push(parsed);
            }
            for op in ops {
                insert_operation_queue(&queue, op).await?;
            }
            Ok(())
        }
        _ => Err(ServiceError::BadRequest(
            "injecting inbox messages directly is only available in sequencer mode"
                .to_string(),
        )),
    }
}

#[cfg(feature = "inject_inbox")]
async fn handle_inbox_message(
    inbox_msg_string: String,
    store: &StoreWrapper,
    injector: &KeyPair,
    rollup_preimages_dir: &path::Path,
    ticketer: &ContractKt1Hash,
    jstz_rollup_address: &SmartRollupHash,
<<<<<<< HEAD
) -> ServiceResult<Vec<ParsedInboxMessage>> {
    use crate::sequencer::inbox::{api::BlockResponse, parse_inbox_messages};
    use crate::sequencer::queue::ParsedInboxMessage;
    use jstz_kernel::inbox::encode_signed_operation;
=======
) -> ServiceResult<WrappedOperation> {
    use crate::sequencer::inbox::Logger;
    use crate::sequencer::queue::WrappedOperation;
    use jstz_kernel::inbox::{
        parse_inbox_message_hex, InboxMessage, Message, ParsedInboxMessage, RollupType,
    };
    use jstz_proto::operation::internal::InboxId;
>>>>>>> bdd74cde
    use tezos_smart_rollup::types::SmartRollupAddress;

    let message = parse_inbox_message_hex(
        &Logger,
        // inbox ID does not matter here for now
        InboxId {
            l1_level: 0,
            l1_message_id: 0,
        },
        &inbox_msg_string,
        ticketer,
        jstz_rollup_address,
<<<<<<< HEAD
    ) {
        // parse_inbox_messages does not deal with large payload and thus it needs to be handled here
        match op {
            ParsedInboxMessage::FromInbox {
                message,
                original_inbox_message,
            } => {
                let message = match message {
                    InnerParsedMessage::JstzMessage(Message::External(m)) => {
                        let (op, _) =
                            encode_operation(m, &injector, &store, &rollup_preimages_dir)
                                .await?;

                        let buf = encode_signed_operation(
                            &op,
                            &SmartRollupAddress::new(jstz_rollup_address.clone()),
                        )
                        .map_err(|e| ServiceError::FromAnyhow(anyhow::anyhow!("{e}")))?;

                        ParsedInboxMessage::FromInbox {
                            message: InnerParsedMessage::JstzMessage(Message::External(
                                op,
                            )),
                            original_inbox_message: hex::encode(buf),
                        }
                    }
                    _ => ParsedInboxMessage::FromInbox {
                        message,
                        original_inbox_message,
                    },
                };
                parsed_messages.push(message);
            }
            ParsedInboxMessage::FromNode(_) => {
                // should be unreachable
                return Err(ServiceError::FromAnyhow(anyhow::anyhow!(
                    "unexpected FromNode message"
                )));
=======
    )
    .ok_or(ServiceError::FromAnyhow(anyhow::anyhow!(
        "failed to parse injected inbox message"
    )))?;
    // parse_inbox_messages does not deal with large payload and thus it needs to be handled here
    Ok(match message {
        ParsedInboxMessage::JstzMessage(Message::External(m)) => {
            let (op, encoded_op) =
                encode_operation(m, injector, store, rollup_preimages_dir).await?;

            // TODO: replace this with the helper function that converts operations to
            // inbox messages
            let mut external = Vec::new();
            let frame = ExternalMessageFrame::Targetted {
                contents: encoded_op,
                address: SmartRollupAddress::new(jstz_rollup_address.clone()),
            };
            frame
                .bin_write(&mut external)
                .context("failed to encode operation")?;
            let message = InboxMessage::External::<RollupType>(&external);
            let mut buf = Vec::new();
            message
                .serialize(&mut buf)
                .context("failed to encode operation")?;

            WrappedOperation::FromInbox {
                message: ParsedInboxMessage::JstzMessage(Message::External(op)),
                original_inbox_message: hex::encode(buf),
>>>>>>> bdd74cde
            }
        }
        _ => WrappedOperation::FromInbox {
            message,
            original_inbox_message: inbox_msg_string,
        },
    })
}

/// Get the receipt of an operation
#[utoipa::path(
        get,
        path = "/{operation_hash}/receipt",
        tag = OPERATIONS_TAG,
        params(
            ("operation_hash" = String, description = "Operation hash")
        ),
        responses(
            (status = 200, body = Receipt),
            (status = 400),
            (status = 500)
        )
    )]
async fn receipt(
    State(AppState {
        rollup_client,
        mode,
        runtime_db,
        storage_sync,
        storage_sync_db,
        ..
    }): State<AppState>,
    Path(hash): Path<String>,
) -> ServiceResult<Json<Receipt>> {
    let key = format!("/jstz_receipt/{hash}");

    let store = StoreWrapper::new(
        mode,
        storage_sync,
        rollup_client,
        runtime_db,
        storage_sync_db,
    );
    let value = store.get_value(key).await?;

    let receipt = match value {
        Some(value) => Receipt::decode(value.as_slice())
            .map_err(|_| anyhow!("Failed to deserialize receipt"))?,
        None => Err(ServiceError::NotFound)?,
    };

    Ok(Json(receipt))
}

/// Returns the hex encoded hash of an Operation
#[utoipa::path(
        post,
        path = "/hash",
        tag = OPERATIONS_TAG,
        responses(
            (status = 200, body = HexEncodedOperationHash),
            (status = 400),
            (status = 500)
        )
    )]
async fn hash_operation(
    Json(operation): Json<Operation>,
) -> ServiceResult<Json<HexEncodedOperationHash>> {
    Ok(Json(format!("{}", operation.hash())))
}

impl Service for OperationsService {
    fn router_with_openapi() -> OpenApiRouter<AppState> {
        let routes = OpenApiRouter::new()
            .routes(routes!(inject))
            .routes(routes!(receipt))
            .routes(routes!(hash_operation));

        #[cfg(feature = "inject_inbox")]
        let routes = routes.route("/inbox", post(inject_inbox_messages));

        OpenApiRouter::new().nest("/operations", routes)
    }
}

#[cfg(test)]
mod tests {

    use std::borrow::BorrowMut;
    use std::path::PathBuf;
    use std::{fs, path::Path};

    use axum::{
        body::Body,
        http::{HeaderMap, Method, Request, Uri},
    };
    use jstz_core::reveal_data::MAX_REVEAL_SIZE;
    use jstz_core::BinEncodable;
    use jstz_crypto::{
        hash::Hash,
        public_key::PublicKey,
        public_key_hash::PublicKeyHash,
        secret_key::SecretKey,
        smart_function_hash::{Kt1Hash, SmartFunctionHash},
    };
    use jstz_proto::operation::{RevealLargePayload, RevealType};
    use jstz_proto::receipt::{ReceiptContent, ReceiptResult};
    use jstz_proto::HttpBody;
    use jstz_proto::{
        context::account::{Amount, Nonce},
        operation::{Content, DeployFunction, Operation, RunFunction, SignedOperation},
        receipt::{DeployFunctionReceipt, Receipt},
        runtime::ParsedCode,
    };
    use jstz_utils::KeyPair;
    use octez::OctezRollupClient;
    use tempfile::{NamedTempFile, TempDir};
    use tezos_crypto_rs::hash::ContractKt1Hash;
    use tower::ServiceExt;

    use crate::config::RuntimeEnv;
    use crate::sequencer::queue::WrappedOperation;
    use crate::services::utils::StoreWrapper;
    use crate::{
        services::{
            error::ServiceError,
            operations::{encode_operation, OperationsService},
            Service,
        },
        utils::tests::{dummy_receipt, mock_app_state},
        RunMode,
    };

    use super::MAX_DIRECT_OPERATION_SIZE;

    fn bootstrap1() -> (PublicKeyHash, PublicKey, SecretKey) {
        (
            PublicKeyHash::from_base58("tz1KqTpEZ7Yob7QbPE4Hy4Wo8fHG8LhKxZSx").unwrap(),
            PublicKey::from_base58(
                "edpkuBknW28nW72KG6RoHtYW7p12T6GKc7nAbwYX5m8Wd9sDVC9yav",
            )
            .unwrap(),
            SecretKey::from_base58(
                "edsk3gUfUPyBSfrS9CCgmCiQsTCHGkviBDusMxDJstFtojtc1zcpsh",
            )
            .unwrap(),
        )
    }

    fn make_signed_op(content: Content) -> SignedOperation {
        let (_, pk, sk) = bootstrap1();
        let deploy_op = Operation {
            public_key: pk,
            nonce: Nonce(0),
            content,
        };
        let sig = sk.sign(deploy_op.hash()).unwrap();
        SignedOperation::new(sig, deploy_op)
    }

    fn mock_code(size: usize) -> ParsedCode {
        // SAFETY: This code is never interpreted (so does not need to be parsable)
        unsafe { ParsedCode::new_unchecked("a".repeat(size)) }
    }

    fn get_dir_size(path: &Path) -> u64 {
        let mut size = 0;
        for entry_result in fs::read_dir(path).unwrap() {
            let entry = entry_result.unwrap();
            let metadata = entry.metadata().unwrap();
            if metadata.is_dir() {
                // Recurse into subdirectories
                size += get_dir_size(&entry.path());
            } else {
                // Add up file sizes
                size += metadata.len();
            }
        }
        size
    }

    fn inject_operation_request(op: SignedOperation) -> Request<Body> {
        Request::builder()
            .uri("/operations")
            .method("POST")
            .header("content-type", "application/json")
            .body(Body::from(serde_json::to_string(&op).unwrap()))
            .unwrap()
    }

    #[tokio::test]
    async fn encodes_normal_operation() {
        let (_, pk, sk) = bootstrap1();
        let client = OctezRollupClient::new("http://localhost:8732".to_string());
        let code = mock_code(1);
        let operation = make_signed_op(Content::DeployFunction(DeployFunction {
            account_credit: Amount::default(),
            function_code: code,
        }));
        let key_pair = KeyPair(pk, sk);
        let temp_dir = tempfile::tempdir().unwrap();
        let store = StoreWrapper::Rollup(client);
        let result =
            encode_operation(operation, &key_pair, &store, temp_dir.path()).await;
        assert!(result.is_ok());
    }

    #[tokio::test]
    async fn encodes_large_payload_operation_and_make_data_available() {
        let (pkh, pk, sk) = bootstrap1();
        let mut server = mockito::Server::new_async().await;
        let url = format!(
            "/global/block/head/durable/wasm_2_0_0/value?key=/jstz_account/{pkh}"
        );
        server
            .mock("GET", url.as_str())
            .with_status(200)
            .with_body(r#""01000000000000000000000000000000000000000901000000000000636f6e7374204b4559203d2022636f756e746572223b0a0a636f6e73742068616e646c6572203d202829203d3e207b0a20206c657420636f756e746572203d204b762e676574284b4559293b0a2020636f6e736f6c652e6c6f672860436f756e7465723a20247b636f756e7465727d60293b0a202069662028636f756e746572203d3d3d206e756c6c29207b0a20202020636f756e746572203d20303b0a20207d20656c7365207b0a20202020636f756e7465722b2b3b0a20207d0a20204b762e736574284b45592c20636f756e746572293b0a202072657475726e206e657720526573706f6e736528293b0a7d3b0a0a6578706f72742064656661756c742068616e646c65723b0a""#)
            .create();
        let client = OctezRollupClient::new(server.url());

        let temp_dir = tempfile::tempdir().unwrap();
        let code = mock_code(MAX_DIRECT_OPERATION_SIZE);
        let code_size: u64 = code.len() as u64;
        let operation = make_signed_op(Content::DeployFunction(DeployFunction {
            account_credit: Amount::default(),
            function_code: code,
        }));
        let key_pair = KeyPair(pk, sk);
        let store = StoreWrapper::Rollup(client);
        let result =
            encode_operation(operation, &key_pair, &store, temp_dir.path()).await;
        assert!(result.is_ok());
        let dir_size = get_dir_size(temp_dir.path());
        assert!(
            dir_size > code_size,
            "Expected temp_dir to have some file data, but got size = 0"
        );
    }

    #[tokio::test]
    async fn encodes_operation_throws_if_operation_is_too_large() {
        let (_, pk, sk) = bootstrap1();
        let client = OctezRollupClient::new("http://localhost:8732".to_string());
        let code = mock_code(MAX_REVEAL_SIZE + 1);
        let operation = make_signed_op(Content::DeployFunction(DeployFunction {
            account_credit: Amount::default(),
            function_code: code,
        }));
        let key_pair = KeyPair(pk, sk);
        let temp_dir = tempfile::tempdir().unwrap();
        let store = StoreWrapper::Rollup(client);
        let result =
            encode_operation(operation, &key_pair, &store, temp_dir.path()).await;
        assert!(result.is_err());
    }

    #[tokio::test]
    async fn encodes_large_payload_operation_throws_if_write_preimages_fails() {
        let (pkh, pk, sk) = bootstrap1();
        let mut server = mockito::Server::new_async().await;
        let url = format!(
            "/global/block/head/durable/wasm_2_0_0/value?key=/jstz_account/{pkh}"
        );
        server
            .mock("GET", url.as_str())
            .with_status(200)
            .with_body(r#""01000000000000000000000000000000000000000901000000000000636f6e7374204b4559203d2022636f756e746572223b0a0a636f6e73742068616e646c6572203d202829203d3e207b0a20206c657420636f756e746572203d204b762e676574284b4559293b0a2020636f6e736f6c652e6c6f672860436f756e7465723a20247b636f756e7465727d60293b0a202069662028636f756e746572203d3d3d206e756c6c29207b0a20202020636f756e746572203d20303b0a20207d20656c7365207b0a20202020636f756e7465722b2b3b0a20207d0a20204b762e736574284b45592c20636f756e746572293b0a202072657475726e206e657720526573706f6e736528293b0a7d3b0a0a6578706f72742064656661756c742068616e646c65723b0a""#)
            .create();
        let client = OctezRollupClient::new(server.url());

        let code = mock_code(MAX_DIRECT_OPERATION_SIZE);
        let operation = make_signed_op(Content::DeployFunction(DeployFunction {
            account_credit: Amount::default(),
            function_code: code,
        }));
        let key_pair = KeyPair(pk, sk);
        let store = StoreWrapper::Rollup(client);
        let result =
            encode_operation(operation, &key_pair, &store, Path::new("invalid path"))
                .await;
        assert!(result.is_err_and(|e| {
            matches!(
                e,
                ServiceError::FromAnyhow(e) if e.to_string().contains("failed to save preimages")
            )
        }));
    }

    #[tokio::test]
    async fn inject_default() {
        let mut server = mockito::Server::new_async().await;
        let mock_injection = server.mock("POST", "/local/batcher/injection").create();
        let mock_rollup_addr = server
            .mock("GET", "/global/smart_rollup_address")
            .with_body("sr1PuFMgaRUN12rKQ3J2ae5psNtwCxPNmGNK")
            .create();

        let db_file = NamedTempFile::new().unwrap();
        let state = mock_app_state(
            &server.url(),
            PathBuf::default(),
            db_file.path().to_str().unwrap(),
            RunMode::Default,
        )
        .await;
        let queue = state.queue.clone();
        assert_eq!(queue.read().unwrap().len(), 0);
        let (router, _) = OperationsService::router_with_openapi()
            .with_state(state)
            .split_for_parts();
        let res = router
            .oneshot(inject_operation_request(make_signed_op(
                Content::RunFunction(RunFunction {
                    uri: Uri::from_static("http://http://"),
                    method: Method::HEAD,
                    headers: HeaderMap::new(),
                    body: HttpBody::empty(),
                    gas_limit: 0,
                }),
            )))
            .await
            .unwrap();
        assert_eq!(res.status(), 200);
        assert_eq!(queue.read().unwrap().len(), 0);
        mock_injection.assert();
        mock_rollup_addr.assert();
    }

    #[tokio::test]
    async fn inject_sequencer() {
        let db_file = NamedTempFile::new().unwrap();
        let state = mock_app_state(
            "",
            PathBuf::default(),
            db_file.path().to_str().unwrap(),
            RunMode::Sequencer {
                capacity: 0,
                debug_log_path: NamedTempFile::new().unwrap().path().to_path_buf(),
                runtime_env: RuntimeEnv::Native,
            },
        )
        .await;
        let queue = state.queue.clone();
        assert_eq!(queue.read().unwrap().len(), 0);
        let (mut router, _) = OperationsService::router_with_openapi()
            .with_state(state)
            .split_for_parts();
        let dummy_op = make_signed_op(Content::RunFunction(RunFunction {
            uri: Uri::from_static("http://http://"),
            method: Method::HEAD,
            headers: HeaderMap::new(),
            body: HttpBody::empty(),
            gas_limit: 0,
        }));
        let res = router
            .borrow_mut()
            .oneshot(inject_operation_request(dummy_op.clone()))
            .await
            .unwrap();
        assert_eq!(res.status(), 200);
        assert_eq!(queue.read().unwrap().len(), 1);

        // sending the operation again should fail because the queue is full
        let res = router
            .borrow_mut()
            .oneshot(inject_operation_request(dummy_op))
            .await
            .unwrap();
        assert_eq!(res.status(), 503);
    }

    #[tokio::test]
    async fn inject_large_operation_sequencer() {
        let db_file = NamedTempFile::new().unwrap();
        let preimage_dir = TempDir::new().unwrap();
        let state = mock_app_state(
            "",
            preimage_dir.path().to_path_buf(),
            db_file.path().to_str().unwrap(),
            RunMode::Sequencer {
                capacity: 0,
                debug_log_path: NamedTempFile::new().unwrap().path().to_path_buf(),
                runtime_env: RuntimeEnv::Native,
            },
        )
        .await;
        let queue = state.queue.clone();
        assert_eq!(queue.read().unwrap().len(), 0);
        let (mut router, _) = OperationsService::router_with_openapi()
            .with_state(state)
            .split_for_parts();
        let dummy_op = make_signed_op(Content::DeployFunction(DeployFunction {
            function_code: ParsedCode("a".repeat(4000)),
            account_credit: 0,
        }));
        let res = router
            .borrow_mut()
            .oneshot(inject_operation_request(dummy_op.clone()))
            .await
            .unwrap();
        assert_eq!(res.status(), 200);
        assert_eq!(queue.read().unwrap().len(), 1);
        let injected_op = match queue.write().unwrap().pop().unwrap() {
            WrappedOperation::FromNode(op) => op,
            _ => panic!("invalid message type"),
        };
        let inner = injected_op.verify_ref().unwrap();
        matches!(
            &inner.content,
            Content::RevealLargePayload(RevealLargePayload {
                root_hash: _,
                reveal_type: RevealType::DeployFunction,
                original_op_hash
            }) if original_op_hash == &dummy_op.hash()
        );
    }

    #[tokio::test]
    async fn get_receipt_sequencer() {
        let smart_function_hash =
            ContractKt1Hash::from_base58_check("KT19GXucGUitURBXXeEMMfqqhSQ5byt4P1zX")
                .unwrap();
        let receipt = dummy_receipt(smart_function_hash.clone());
        let op_hash = "9b15976cc8162fe39458739de340a1a95c59a9bcff73bd3c83402fad6352396e";
        let db_file = NamedTempFile::new().unwrap();
        let state = mock_app_state(
            "",
            PathBuf::default(),
            db_file.path().to_str().unwrap(),
            RunMode::Sequencer {
                capacity: 0,
                debug_log_path: NamedTempFile::new().unwrap().path().to_path_buf(),
                runtime_env: RuntimeEnv::Native,
            },
        )
        .await;
        state
            .runtime_db
            .write(
                &format!("/jstz_receipt/{op_hash}"),
                &hex::encode(receipt.encode().unwrap()),
            )
            .unwrap();
        state
            .runtime_db
            .write(
                "/jstz_receipt/bad_value",
                &hex::encode(mock_code(10).encode().unwrap()),
            )
            .unwrap();

        let (mut router, _) = OperationsService::router_with_openapi()
            .with_state(state)
            .split_for_parts();

        // good receipt
        let res = router
            .borrow_mut()
            .oneshot(
                Request::builder()
                    .uri(format!("/operations/{op_hash}/receipt"))
                    .method("GET")
                    .body(Body::empty())
                    .unwrap(),
            )
            .await
            .unwrap();
        assert_eq!(res.status(), 200);
        let bytes = axum::body::to_bytes(res.into_body(), 1000).await.unwrap();
        let receipt = serde_json::from_slice::<Receipt>(&bytes).unwrap();
        assert!(matches!(
            receipt.result,
            ReceiptResult::Success(ReceiptContent::DeployFunction(
                DeployFunctionReceipt { address: SmartFunctionHash(Kt1Hash(addr)) }
            )) if addr == smart_function_hash
        ));

        // bad receipt
        let res = router
            .borrow_mut()
            .oneshot(
                Request::builder()
                    .uri("/operations/bad_value/receipt")
                    .method("GET")
                    .body(Body::empty())
                    .unwrap(),
            )
            .await
            .unwrap();
        assert_eq!(res.status(), 500);
        let bytes = axum::body::to_bytes(res.into_body(), 1000).await.unwrap();
        let error_message = serde_json::from_slice::<serde_json::Value>(&bytes).unwrap();
        assert_eq!(
            error_message,
            serde_json::json!({"error": "Failed to deserialize receipt"})
        );

        // non-existent receipt
        let res = router
            .borrow_mut()
            .oneshot(
                Request::builder()
                    .uri("/operations/bad_hash/receipt")
                    .method("GET")
                    .body(Body::empty())
                    .unwrap(),
            )
            .await
            .unwrap();
        assert_eq!(res.status(), 404);
    }
}<|MERGE_RESOLUTION|>--- conflicted
+++ resolved
@@ -263,20 +263,13 @@
     rollup_preimages_dir: &path::Path,
     ticketer: &ContractKt1Hash,
     jstz_rollup_address: &SmartRollupHash,
-<<<<<<< HEAD
-) -> ServiceResult<Vec<ParsedInboxMessage>> {
-    use crate::sequencer::inbox::{api::BlockResponse, parse_inbox_messages};
-    use crate::sequencer::queue::ParsedInboxMessage;
-    use jstz_kernel::inbox::encode_signed_operation;
-=======
 ) -> ServiceResult<WrappedOperation> {
     use crate::sequencer::inbox::Logger;
     use crate::sequencer::queue::WrappedOperation;
     use jstz_kernel::inbox::{
-        parse_inbox_message_hex, InboxMessage, Message, ParsedInboxMessage, RollupType,
+        encode_signed_operation, parse_inbox_message_hex, Message, ParsedInboxMessage,
     };
     use jstz_proto::operation::internal::InboxId;
->>>>>>> bdd74cde
     use tezos_smart_rollup::types::SmartRollupAddress;
 
     let message = parse_inbox_message_hex(
@@ -289,46 +282,6 @@
         &inbox_msg_string,
         ticketer,
         jstz_rollup_address,
-<<<<<<< HEAD
-    ) {
-        // parse_inbox_messages does not deal with large payload and thus it needs to be handled here
-        match op {
-            ParsedInboxMessage::FromInbox {
-                message,
-                original_inbox_message,
-            } => {
-                let message = match message {
-                    InnerParsedMessage::JstzMessage(Message::External(m)) => {
-                        let (op, _) =
-                            encode_operation(m, &injector, &store, &rollup_preimages_dir)
-                                .await?;
-
-                        let buf = encode_signed_operation(
-                            &op,
-                            &SmartRollupAddress::new(jstz_rollup_address.clone()),
-                        )
-                        .map_err(|e| ServiceError::FromAnyhow(anyhow::anyhow!("{e}")))?;
-
-                        ParsedInboxMessage::FromInbox {
-                            message: InnerParsedMessage::JstzMessage(Message::External(
-                                op,
-                            )),
-                            original_inbox_message: hex::encode(buf),
-                        }
-                    }
-                    _ => ParsedInboxMessage::FromInbox {
-                        message,
-                        original_inbox_message,
-                    },
-                };
-                parsed_messages.push(message);
-            }
-            ParsedInboxMessage::FromNode(_) => {
-                // should be unreachable
-                return Err(ServiceError::FromAnyhow(anyhow::anyhow!(
-                    "unexpected FromNode message"
-                )));
-=======
     )
     .ok_or(ServiceError::FromAnyhow(anyhow::anyhow!(
         "failed to parse injected inbox message"
@@ -336,29 +289,18 @@
     // parse_inbox_messages does not deal with large payload and thus it needs to be handled here
     Ok(match message {
         ParsedInboxMessage::JstzMessage(Message::External(m)) => {
-            let (op, encoded_op) =
+            let (op, _) =
                 encode_operation(m, injector, store, rollup_preimages_dir).await?;
 
-            // TODO: replace this with the helper function that converts operations to
-            // inbox messages
-            let mut external = Vec::new();
-            let frame = ExternalMessageFrame::Targetted {
-                contents: encoded_op,
-                address: SmartRollupAddress::new(jstz_rollup_address.clone()),
-            };
-            frame
-                .bin_write(&mut external)
-                .context("failed to encode operation")?;
-            let message = InboxMessage::External::<RollupType>(&external);
-            let mut buf = Vec::new();
-            message
-                .serialize(&mut buf)
-                .context("failed to encode operation")?;
+            let buf = encode_signed_operation(
+                &op,
+                &SmartRollupAddress::new(jstz_rollup_address.clone()),
+            )
+            .map_err(|e| ServiceError::FromAnyhow(anyhow::anyhow!("{e}")))?;
 
             WrappedOperation::FromInbox {
                 message: ParsedInboxMessage::JstzMessage(Message::External(op)),
                 original_inbox_message: hex::encode(buf),
->>>>>>> bdd74cde
             }
         }
         _ => WrappedOperation::FromInbox {

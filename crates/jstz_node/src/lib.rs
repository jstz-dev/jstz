--- conflicted
+++ resolved
@@ -74,16 +74,9 @@
     pub kernel_log_path: PathBuf,
     pub injector: KeyPair,
     pub mode: RunMode,
-<<<<<<< HEAD
-    pub capacity: usize,
-    pub debug_log_path: PathBuf,
+    pub storage_sync: bool,
     #[cfg(feature = "blueprint")]
     pub blueprint_db_path: PathBuf,
-    #[cfg(feature = "v2_runtime")]
-    pub oracle_key_pair: Option<KeyPair>,
-=======
-    pub storage_sync: bool,
->>>>>>> 50868801
 }
 
 pub async fn run_with_config(config: JstzNodeConfig) -> Result<()> {
@@ -98,16 +91,9 @@
         kernel_log_path: config.kernel_log_file.to_path_buf(),
         injector: config.injector,
         mode: config.mode,
-<<<<<<< HEAD
-        capacity: config.capacity,
-        debug_log_path: config.debug_log_file,
+        storage_sync: config.storage_sync,
         #[cfg(feature = "blueprint")]
         blueprint_db_path: config.blueprint_db_file,
-        #[cfg(feature = "v2_runtime")]
-        oracle_key_pair: config.oracle,
-=======
-        storage_sync: config.storage_sync,
->>>>>>> 50868801
     })
     .await
 }
@@ -121,16 +107,9 @@
         kernel_log_path,
         injector,
         mode,
-<<<<<<< HEAD
-        capacity,
-        debug_log_path,
+        storage_sync,
         #[cfg(feature = "blueprint")]
         blueprint_db_path,
-        #[cfg(feature = "v2_runtime")]
-        oracle_key_pair,
-=======
-        storage_sync,
->>>>>>> 50868801
     }: RunOptions,
 ) -> Result<()> {
     let rollup_client = OctezRollupClient::new(rollup_endpoint.to_string());
@@ -140,20 +119,12 @@
     })));
 
     // will make db_path configurable later
-<<<<<<< HEAD
-    let db_file = NamedTempFile::new()?;
-    let db_path = db_file.path().to_str().ok_or(anyhow::anyhow!(
-        "failed to convert temp db file path to str"
-    ))?;
-    let runtime_db = sequencer::db::Db::init(Some(db_path))?;
+    let (runtime_db, _runtime_db_file) = temp_db()?;
     #[cfg(feature = "blueprint")]
     let blueprint_db =
         sequencer::db::BlueprintDb::init(Some(blueprint_db_path.to_str().ok_or(
             anyhow::anyhow!("failed to convert temp db file path to str"),
         )?))?;
-=======
-    let (runtime_db, _runtime_db_file) = temp_db()?;
->>>>>>> 50868801
     let worker = match mode {
         #[cfg(not(test))]
         RunMode::Sequencer {
@@ -164,13 +135,9 @@
                 runtime_db.clone(),
                 &injector,
                 rollup_preimages_dir.clone(),
-<<<<<<< HEAD
-                Some(&debug_log_path),
+                Some(debug_log_path),
                 #[cfg(feature = "blueprint")]
                 blueprint_db.clone(),
-=======
-                Some(debug_log_path),
->>>>>>> 50868801
             )
             .context("failed to launch worker")?,
         ),
@@ -185,13 +152,9 @@
                     runtime_db.clone(),
                     &injector,
                     rollup_preimages_dir.clone(),
-<<<<<<< HEAD
-                    Some(&debug_log_path),
+                    Some(debug_log_path),
                     #[cfg(feature = "blueprint")]
                     blueprint_db.clone(),
-=======
-                    Some(debug_log_path),
->>>>>>> 50868801
                     move || {
                         std::fs::File::create(p).unwrap();
                     },

use std::path::PathBuf;

use anyhow::Context;
use clap::ArgAction;
use clap::Parser;
use env_logger::Env;
use jstz_node::{
    config::{RunModeBuilder, RunModeType},
    RunOptions,
};
use jstz_utils::key_pair::parse_key_file;
use tezos_crypto_rs::hash::SmartRollupHash;

const DEFAULT_ROLLUP_NODE_RPC_ADDR: &str = "127.0.0.1";
const DEFAULT_ROLLUP_RPC_PORT: u16 = 8932;
const DEFAULT_KERNEL_LOG_PATH: &str = "logs/kernel.log";

// Endpoint defaults for the `jstz-node`
const DEFAULT_JSTZ_NODE_ADDR: &str = "127.0.0.1";
const DEFAULT_JSTZ_NODE_PORT: u16 = 8933;
const DEFAULT_RUN_MODE: &str = "default";
const DEFAULT_QUEUE_CAPACITY: usize = 1024;

#[derive(Debug, Parser)]
enum Command {
    Run(Args),
    Spec {
        /// Output path of the OpenAPI spec
        #[arg(short, long)]
        out: Option<PathBuf>,
    },
}

#[derive(Debug, Parser)]
struct Args {
    #[arg(long, default_value = DEFAULT_JSTZ_NODE_ADDR)]
    addr: String,

    #[arg(long, default_value_t = DEFAULT_JSTZ_NODE_PORT)]
    port: u16,

    #[arg(long, default_value = DEFAULT_ROLLUP_NODE_RPC_ADDR)]
    rollup_node_rpc_addr: String,

    #[arg(long, default_value_t = DEFAULT_ROLLUP_RPC_PORT)]
    rollup_node_rpc_port: u16,

    #[arg(short, long)]
    rollup_endpoint: Option<String>,

    #[arg(long, default_value = DEFAULT_KERNEL_LOG_PATH)]
    kernel_log_path: PathBuf,

    #[arg(long)]
    preimages_dir: PathBuf,

    #[arg(long, default_value = DEFAULT_RUN_MODE)]
    mode: RunModeType,

    #[arg(long, default_value_t = DEFAULT_QUEUE_CAPACITY)]
    capacity: usize,

    #[arg(long)]
    debug_log_path: Option<PathBuf>,

    /// Path to file containing injector key pair (format: {"public_key": ..., "secret_key": ...})
    #[arg(long)]
    injector_key_file: PathBuf,

    #[arg(long)]
    rollup_address: Option<String>,

    #[arg(long)]
    riscv_kernel_path: Option<PathBuf>,
<<<<<<< HEAD
=======

    #[arg(long, action = ArgAction::SetTrue)]
    storage_sync: bool,
>>>>>>> 9f8e3991
}

#[tokio::main]
async fn main() -> anyhow::Result<()> {
    env_logger::init_from_env(Env::default().default_filter_or("info"));
    match Command::parse() {
        Command::Run(args) => {
            let rollup_endpoint = args.rollup_endpoint.unwrap_or(format!(
                "http://{}:{}",
                args.rollup_node_rpc_addr, args.rollup_node_rpc_port
            ));

            let mut run_mode_builder =
                RunModeBuilder::new(args.mode).with_capacity(args.capacity)?;
            if let Some(path) = args.debug_log_path {
                run_mode_builder = run_mode_builder.with_debug_log_path(path)?;
            }
            if let Some(path) = args.riscv_kernel_path {
                run_mode_builder = run_mode_builder.with_riscv_kernel_path(path)?;
            }
            if let Some(v) = args.rollup_address {
                run_mode_builder = run_mode_builder
                    .with_rollup_address(SmartRollupHash::from_base58_check(&v)?)?;
            }
            jstz_node::run(RunOptions {
                addr: args.addr,
                port: args.port,
                rollup_endpoint,
                rollup_preimages_dir: args.preimages_dir,
                kernel_log_path: args.kernel_log_path,
                injector: parse_key_file(args.injector_key_file)
                    .context("failed to parse injector key file")?,
                mode: run_mode_builder.build()?,
                storage_sync: args.storage_sync,
            })
            .await
        }
        Command::Spec { out } => {
            let spec = jstz_node::openapi_json_raw()?;
            match out {
                Some(out) => std::fs::write(out, spec)?,
                None => println!("{spec}"),
            }
            Ok(())
        }
    }
}<|MERGE_RESOLUTION|>--- conflicted
+++ resolved
@@ -72,12 +72,9 @@
 
     #[arg(long)]
     riscv_kernel_path: Option<PathBuf>,
-<<<<<<< HEAD
-=======
 
     #[arg(long, action = ArgAction::SetTrue)]
     storage_sync: bool,
->>>>>>> 9f8e3991
 }
 
 #[tokio::main]

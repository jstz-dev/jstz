--- conflicted
+++ resolved
@@ -122,7 +122,7 @@
                     .context("failed to parse injector key file")?,
                 mode: run_mode_builder.build()?,
                 storage_sync: args.storage_sync,
-<<<<<<< HEAD
+                runtime_db_path: args.runtime_db_path,
                 #[cfg(feature = "blueprint")]
                 blueprint_db_path: args.blueprint_db_path.unwrap_or(
                     tempfile::NamedTempFile::new()
@@ -132,9 +132,6 @@
                         .context("failed to convert temporary blueprint db file to path")?
                         .to_path_buf(),
                 ),
-=======
-                runtime_db_path: args.runtime_db_path,
->>>>>>> 58f5a9b4
             })
             .await
         }

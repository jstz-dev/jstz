pub mod event_stream;
pub mod filtered_log_stream;
<<<<<<< HEAD
pub mod key_pair;
=======
#[allow(unused)]
pub mod inbox_builder;
>>>>>>> 6d499f74
pub mod tailed_file;
pub use key_pair::KeyPair;

pub async fn poll<'a, F, T>(
    max_attempts: u16,
    interval_ms: u64,
    f: impl Fn() -> F,
) -> Option<T>
where
    F: std::future::Future<Output = Option<T>> + Send + 'a,
{
    let duration = tokio::time::Duration::from_millis(interval_ms);
    for _ in 0..max_attempts {
        tokio::time::sleep(duration).await;
        if let Some(v) = f().await {
            return Some(v);
        }
    }
    None
}

// WARNING: Should only be used in tests!
pub mod test_util {
    use crate::key_pair::KeyPair;
    use jstz_crypto::{public_key::PublicKey, secret_key::SecretKey};

    // Global tokio instance to prevent races among v2 runtime tests
    pub static TOKIO: std::sync::LazyLock<tokio::runtime::Runtime> =
        std::sync::LazyLock::new(|| {
            tokio::runtime::Builder::new_current_thread()
                .build()
                .unwrap()
        });

    pub static TOKIO_MULTI_THREAD: std::sync::LazyLock<tokio::runtime::Runtime> =
        std::sync::LazyLock::new(|| {
            tokio::runtime::Builder::new_multi_thread().build().unwrap()
        });

    pub fn alice_keys() -> KeyPair {
        let alice_sk = SecretKey::from_base58(
            "edsk38mmuJeEfSYGiwLE1qHr16BPYKMT5Gg1mULT7dNUtg3ti4De3a",
        )
        .unwrap();
        let alice_pk = PublicKey::from_base58(
            "edpkurYYUEb4yixA3oxKdvstG8H86SpKKUGmadHS6Ju2mM1Mz1w5or",
        )
        .unwrap();
        KeyPair(alice_pk, alice_sk)
    }

    pub fn bob_keys() -> KeyPair {
        let bob_sk = SecretKey::from_base58(
            "edsk3eA4FyZDnDSC2pzEh4kwnaLLknvdikvRuXZAV4T4pWMVd6GUyS",
        )
        .unwrap();
        let bob_pk = PublicKey::from_base58(
            "edpkusQcxu7Zv33x1p54p62UgzcawjBRSdEFJbPKEtjQ1h1TaFV3U5",
        )
        .unwrap();
        KeyPair(bob_pk, bob_sk)
    }
}

#[cfg(test)]
mod tests {
    use std::sync::Arc;
    use tokio::sync::Mutex;

    #[tokio::test]
    async fn poll() {
        async fn check(locked: Arc<Mutex<i32>>, result: bool) -> Option<bool> {
            let mut v = locked.lock().await;
            if *v == 5 {
                return Some(result);
            }
            *v += 1;
            None
        }

        // poll till the end and get a positive result
        let locked = Arc::new(Mutex::new(1));
        assert!(
            super::poll(5, 1, || async { check(locked.clone(), true).await })
                .await
                .unwrap()
        );

        // poll till the end and get a negative result
        let locked = Arc::new(Mutex::new(1));
        assert!(
            !super::poll(5, 1, || async { check(locked.clone(), false).await })
                .await
                .unwrap()
        );

        // not waiting long enough
        let locked = Arc::new(Mutex::new(1));
        assert!(
            super::poll(2, 1, || async { check(locked.clone(), true).await })
                .await
                .is_none()
        );
    }
}<|MERGE_RESOLUTION|>--- conflicted
+++ resolved
@@ -1,11 +1,7 @@
 pub mod event_stream;
 pub mod filtered_log_stream;
-<<<<<<< HEAD
+pub mod inbox_builder;
 pub mod key_pair;
-=======
-#[allow(unused)]
-pub mod inbox_builder;
->>>>>>> 6d499f74
 pub mod tailed_file;
 pub use key_pair::KeyPair;
 
